/*
 * Various utilities for command line tools
 * Copyright (c) 2000-2003 Fabrice Bellard
 *
 * This file is part of FFmpeg.
 *
 * FFmpeg is free software; you can redistribute it and/or
 * modify it under the terms of the GNU Lesser General Public
 * License as published by the Free Software Foundation; either
 * version 2.1 of the License, or (at your option) any later version.
 *
 * FFmpeg is distributed in the hope that it will be useful,
 * but WITHOUT ANY WARRANTY; without even the implied warranty of
 * MERCHANTABILITY or FITNESS FOR A PARTICULAR PURPOSE.  See the GNU
 * Lesser General Public License for more details.
 *
 * You should have received a copy of the GNU Lesser General Public
 * License along with FFmpeg; if not, write to the Free Software
 * Foundation, Inc., 51 Franklin Street, Fifth Floor, Boston, MA 02110-1301 USA
 */

#include <string.h>
#include <stdlib.h>
#include <errno.h>
#include <math.h>

/* Include only the enabled headers since some compilers (namely, Sun
   Studio) will not omit unused inline functions and create undefined
   references to libraries that are not being built. */

#include "config.h"
#include "compat/va_copy.h"
#include "libavformat/avformat.h"
#include "libavfilter/avfilter.h"
#include "libavdevice/avdevice.h"
#include "libavresample/avresample.h"
#include "libswscale/swscale.h"
#include "libswresample/swresample.h"
#include "libpostproc/postprocess.h"
#include "libavutil/avassert.h"
#include "libavutil/avstring.h"
#include "libavutil/bprint.h"
#include "libavutil/mathematics.h"
#include "libavutil/imgutils.h"
#include "libavutil/parseutils.h"
#include "libavutil/pixdesc.h"
#include "libavutil/eval.h"
#include "libavutil/dict.h"
#include "libavutil/opt.h"
#include "cmdutils.h"
#include "version.h"
#if CONFIG_NETWORK
#include "libavformat/network.h"
#endif
#if HAVE_SYS_RESOURCE_H
#include <sys/time.h>
#include <sys/resource.h>
#endif
#if CONFIG_OPENCL
#include "libavutil/opencl.h"
#endif


static int init_report(const char *env);

struct SwsContext *sws_opts;
AVDictionary *swr_opts;
AVDictionary *format_opts, *codec_opts, *resample_opts;

const int this_year = 2013;

static FILE *report_file;

void init_opts(void)
{

    if(CONFIG_SWSCALE)
        sws_opts = sws_getContext(16, 16, 0, 16, 16, 0, SWS_BICUBIC,
                              NULL, NULL, NULL);
}

void uninit_opts(void)
{
#if CONFIG_SWSCALE
    sws_freeContext(sws_opts);
    sws_opts = NULL;
#endif

    av_dict_free(&swr_opts);
    av_dict_free(&format_opts);
    av_dict_free(&codec_opts);
    av_dict_free(&resample_opts);
}

void log_callback_help(void *ptr, int level, const char *fmt, va_list vl)
{
    vfprintf(stdout, fmt, vl);
}

static void log_callback_report(void *ptr, int level, const char *fmt, va_list vl)
{
    va_list vl2;
    char line[1024];
    static int print_prefix = 1;

    va_copy(vl2, vl);
    av_log_default_callback(ptr, level, fmt, vl);
    av_log_format_line(ptr, level, fmt, vl2, line, sizeof(line), &print_prefix);
    va_end(vl2);
    fputs(line, report_file);
    fflush(report_file);
}

double parse_number_or_die(const char *context, const char *numstr, int type,
                           double min, double max)
{
    char *tail;
    const char *error;
    double d = av_strtod(numstr, &tail);
    if (*tail)
        error = "Expected number for %s but found: %s\n";
    else if (d < min || d > max)
        error = "The value for %s was %s which is not within %f - %f\n";
    else if (type == OPT_INT64 && (int64_t)d != d)
        error = "Expected int64 for %s but found %s\n";
    else if (type == OPT_INT && (int)d != d)
        error = "Expected int for %s but found %s\n";
    else
        return d;
    av_log(NULL, AV_LOG_FATAL, error, context, numstr, min, max);
    exit(1);
    return 0;
}

int64_t parse_time_or_die(const char *context, const char *timestr,
                          int is_duration)
{
    int64_t us;
    if (av_parse_time(&us, timestr, is_duration) < 0) {
        av_log(NULL, AV_LOG_FATAL, "Invalid %s specification for %s: %s\n",
               is_duration ? "duration" : "date", context, timestr);
        exit(1);
    }
    return us;
}

void show_help_options(const OptionDef *options, const char *msg, int req_flags,
                       int rej_flags, int alt_flags)
{
    const OptionDef *po;
    int first;

    first = 1;
    for (po = options; po->name != NULL; po++) {
        char buf[64];

        if (((po->flags & req_flags) != req_flags) ||
            (alt_flags && !(po->flags & alt_flags)) ||
            (po->flags & rej_flags))
            continue;

        if (first) {
            printf("%s\n", msg);
            first = 0;
        }
        av_strlcpy(buf, po->name, sizeof(buf));
        if (po->argname) {
            av_strlcat(buf, " ", sizeof(buf));
            av_strlcat(buf, po->argname, sizeof(buf));
        }
        printf("-%-17s  %s\n", buf, po->help);
    }
    printf("\n");
}

void show_help_children(const AVClass *class, int flags)
{
    const AVClass *child = NULL;
    if (class->option) {
        av_opt_show2(&class, NULL, flags, 0);
        printf("\n");
    }

    while (child = av_opt_child_class_next(class, child))
        show_help_children(child, flags);
}

static const OptionDef *find_option(const OptionDef *po, const char *name)
{
    const char *p = strchr(name, ':');
    int len = p ? p - name : strlen(name);

    while (po->name != NULL) {
        if (!strncmp(name, po->name, len) && strlen(po->name) == len)
            break;
        po++;
    }
    return po;
}

#if HAVE_COMMANDLINETOARGVW
#include <windows.h>
#include <shellapi.h>
/* Will be leaked on exit */
static char** win32_argv_utf8 = NULL;
static int win32_argc = 0;

/**
 * Prepare command line arguments for executable.
 * For Windows - perform wide-char to UTF-8 conversion.
 * Input arguments should be main() function arguments.
 * @param argc_ptr Arguments number (including executable)
 * @param argv_ptr Arguments list.
 */
static void prepare_app_arguments(int *argc_ptr, char ***argv_ptr)
{
    char *argstr_flat;
    wchar_t **argv_w;
    int i, buffsize = 0, offset = 0;

    if (win32_argv_utf8) {
        *argc_ptr = win32_argc;
        *argv_ptr = win32_argv_utf8;
        return;
    }

    win32_argc = 0;
    argv_w = CommandLineToArgvW(GetCommandLineW(), &win32_argc);
    if (win32_argc <= 0 || !argv_w)
        return;

    /* determine the UTF-8 buffer size (including NULL-termination symbols) */
    for (i = 0; i < win32_argc; i++)
        buffsize += WideCharToMultiByte(CP_UTF8, 0, argv_w[i], -1,
                                        NULL, 0, NULL, NULL);

    win32_argv_utf8 = av_mallocz(sizeof(char *) * (win32_argc + 1) + buffsize);
    argstr_flat     = (char *)win32_argv_utf8 + sizeof(char *) * (win32_argc + 1);
    if (win32_argv_utf8 == NULL) {
        LocalFree(argv_w);
        return;
    }

    for (i = 0; i < win32_argc; i++) {
        win32_argv_utf8[i] = &argstr_flat[offset];
        offset += WideCharToMultiByte(CP_UTF8, 0, argv_w[i], -1,
                                      &argstr_flat[offset],
                                      buffsize - offset, NULL, NULL);
    }
    win32_argv_utf8[i] = NULL;
    LocalFree(argv_w);

    *argc_ptr = win32_argc;
    *argv_ptr = win32_argv_utf8;
}
#else
static inline void prepare_app_arguments(int *argc_ptr, char ***argv_ptr)
{
    /* nothing to do */
}
#endif /* HAVE_COMMANDLINETOARGVW */

static int write_option(void *optctx, const OptionDef *po, const char *opt,
                        const char *arg)
{
    /* new-style options contain an offset into optctx, old-style address of
     * a global var*/
    void *dst = po->flags & (OPT_OFFSET | OPT_SPEC) ?
                (uint8_t *)optctx + po->u.off : po->u.dst_ptr;
    int *dstcount;

    if (po->flags & OPT_SPEC) {
        SpecifierOpt **so = dst;
        char *p = strchr(opt, ':');

        dstcount = (int *)(so + 1);
        *so = grow_array(*so, sizeof(**so), dstcount, *dstcount + 1);
        (*so)[*dstcount - 1].specifier = av_strdup(p ? p + 1 : "");
        dst = &(*so)[*dstcount - 1].u;
    }

    if (po->flags & OPT_STRING) {
        char *str;
        str = av_strdup(arg);
        av_freep(dst);
        *(char **)dst = str;
    } else if (po->flags & OPT_BOOL || po->flags & OPT_INT) {
        *(int *)dst = parse_number_or_die(opt, arg, OPT_INT64, INT_MIN, INT_MAX);
    } else if (po->flags & OPT_INT64) {
        *(int64_t *)dst = parse_number_or_die(opt, arg, OPT_INT64, INT64_MIN, INT64_MAX);
    } else if (po->flags & OPT_TIME) {
        *(int64_t *)dst = parse_time_or_die(opt, arg, 1);
    } else if (po->flags & OPT_FLOAT) {
        *(float *)dst = parse_number_or_die(opt, arg, OPT_FLOAT, -INFINITY, INFINITY);
    } else if (po->flags & OPT_DOUBLE) {
        *(double *)dst = parse_number_or_die(opt, arg, OPT_DOUBLE, -INFINITY, INFINITY);
    } else if (po->u.func_arg) {
        int ret = po->u.func_arg(optctx, opt, arg);
        if (ret < 0) {
            av_log(NULL, AV_LOG_ERROR,
                   "Failed to set value '%s' for option '%s': %s\n",
                   arg, opt, av_err2str(ret));
            return ret;
        }
    }
    if (po->flags & OPT_EXIT)
        exit(0);

    return 0;
}

int parse_option(void *optctx, const char *opt, const char *arg,
                 const OptionDef *options)
{
    const OptionDef *po;
    int ret;

    po = find_option(options, opt);
    if (!po->name && opt[0] == 'n' && opt[1] == 'o') {
        /* handle 'no' bool option */
        po = find_option(options, opt + 2);
        if ((po->name && (po->flags & OPT_BOOL)))
            arg = "0";
    } else if (po->flags & OPT_BOOL)
        arg = "1";

    if (!po->name)
        po = find_option(options, "default");
    if (!po->name) {
        av_log(NULL, AV_LOG_ERROR, "Unrecognized option '%s'\n", opt);
        return AVERROR(EINVAL);
    }
    if (po->flags & HAS_ARG && !arg) {
        av_log(NULL, AV_LOG_ERROR, "Missing argument for option '%s'\n", opt);
        return AVERROR(EINVAL);
    }

    ret = write_option(optctx, po, opt, arg);
    if (ret < 0)
        return ret;

    return !!(po->flags & HAS_ARG);
}

void parse_options(void *optctx, int argc, char **argv, const OptionDef *options,
                   void (*parse_arg_function)(void *, const char*))
{
    const char *opt;
    int optindex, handleoptions = 1, ret;

    /* perform system-dependent conversions for arguments list */
    prepare_app_arguments(&argc, &argv);

    /* parse options */
    optindex = 1;
    while (optindex < argc) {
        opt = argv[optindex++];

        if (handleoptions && opt[0] == '-' && opt[1] != '\0') {
            if (opt[1] == '-' && opt[2] == '\0') {
                handleoptions = 0;
                continue;
            }
            opt++;

            if ((ret = parse_option(optctx, opt, argv[optindex], options)) < 0)
                exit(1);
            optindex += ret;
        } else {
            if (parse_arg_function)
                parse_arg_function(optctx, opt);
        }
    }
}

int parse_optgroup(void *optctx, OptionGroup *g)
{
    int i, ret;

    av_log(NULL, AV_LOG_DEBUG, "Parsing a group of options: %s %s.\n",
           g->group_def->name, g->arg);

    for (i = 0; i < g->nb_opts; i++) {
        Option *o = &g->opts[i];

        if (g->group_def->flags &&
            !(g->group_def->flags & o->opt->flags)) {
            av_log(NULL, AV_LOG_ERROR, "Option %s (%s) cannot be applied to "
                   "%s %s -- you are trying to apply an input option to an "
                   "output file or vice versa. Move this option before the "
                   "file it belongs to.\n", o->key, o->opt->help,
                   g->group_def->name, g->arg);
            return AVERROR(EINVAL);
        }

        av_log(NULL, AV_LOG_DEBUG, "Applying option %s (%s) with argument %s.\n",
               o->key, o->opt->help, o->val);

        ret = write_option(optctx, o->opt, o->key, o->val);
        if (ret < 0)
            return ret;
    }

    av_log(NULL, AV_LOG_DEBUG, "Successfully parsed a group of options.\n");

    return 0;
}

int locate_option(int argc, char **argv, const OptionDef *options,
                  const char *optname)
{
    const OptionDef *po;
    int i;

    for (i = 1; i < argc; i++) {
        const char *cur_opt = argv[i];

        if (*cur_opt++ != '-')
            continue;

        po = find_option(options, cur_opt);
        if (!po->name && cur_opt[0] == 'n' && cur_opt[1] == 'o')
            po = find_option(options, cur_opt + 2);

        if ((!po->name && !strcmp(cur_opt, optname)) ||
             (po->name && !strcmp(optname, po->name)))
            return i;

        if (po->flags & HAS_ARG)
            i++;
    }
    return 0;
}

static void dump_argument(const char *a)
{
    const unsigned char *p;

    for (p = a; *p; p++)
        if (!((*p >= '+' && *p <= ':') || (*p >= '@' && *p <= 'Z') ||
              *p == '_' || (*p >= 'a' && *p <= 'z')))
            break;
    if (!*p) {
        fputs(a, report_file);
        return;
    }
    fputc('"', report_file);
    for (p = a; *p; p++) {
        if (*p == '\\' || *p == '"' || *p == '$' || *p == '`')
            fprintf(report_file, "\\%c", *p);
        else if (*p < ' ' || *p > '~')
            fprintf(report_file, "\\x%02x", *p);
        else
            fputc(*p, report_file);
    }
    fputc('"', report_file);
}

void parse_loglevel(int argc, char **argv, const OptionDef *options)
{
    int idx = locate_option(argc, argv, options, "loglevel");
    const char *env;
    if (!idx)
        idx = locate_option(argc, argv, options, "v");
    if (idx && argv[idx + 1])
        opt_loglevel(NULL, "loglevel", argv[idx + 1]);
    idx = locate_option(argc, argv, options, "report");
    if ((env = getenv("FFREPORT")) || idx) {
        init_report(env);
        if (report_file) {
            int i;
            fprintf(report_file, "Command line:\n");
            for (i = 0; i < argc; i++) {
                dump_argument(argv[i]);
                fputc(i < argc - 1 ? ' ' : '\n', report_file);
            }
            fflush(report_file);
        }
    }
}

#define FLAGS (o->type == AV_OPT_TYPE_FLAGS) ? AV_DICT_APPEND : 0
int opt_default(void *optctx, const char *opt, const char *arg)
{
    const AVOption *o;
    int consumed = 0;
    char opt_stripped[128];
    const char *p;
    const AVClass *cc = avcodec_get_class(), *fc = avformat_get_class();
#if CONFIG_AVRESAMPLE
    const AVClass *rc = avresample_get_class();
#endif
    const AVClass *sc, *swr_class;

    if (!strcmp(opt, "debug") || !strcmp(opt, "fdebug"))
        av_log_set_level(AV_LOG_DEBUG);

    if (!(p = strchr(opt, ':')))
        p = opt + strlen(opt);
    av_strlcpy(opt_stripped, opt, FFMIN(sizeof(opt_stripped), p - opt + 1));

    if ((o = av_opt_find(&cc, opt_stripped, NULL, 0,
                         AV_OPT_SEARCH_CHILDREN | AV_OPT_SEARCH_FAKE_OBJ)) ||
        ((opt[0] == 'v' || opt[0] == 'a' || opt[0] == 's') &&
         (o = av_opt_find(&cc, opt + 1, NULL, 0, AV_OPT_SEARCH_FAKE_OBJ)))) {
        av_dict_set(&codec_opts, opt, arg, FLAGS);
        consumed = 1;
    }
    if ((o = av_opt_find(&fc, opt, NULL, 0,
                         AV_OPT_SEARCH_CHILDREN | AV_OPT_SEARCH_FAKE_OBJ))) {
        av_dict_set(&format_opts, opt, arg, FLAGS);
        if (consumed)
            av_log(NULL, AV_LOG_VERBOSE, "Routing option %s to both codec and muxer layer\n", opt);
        consumed = 1;
    }
#if CONFIG_SWSCALE
    sc = sws_get_class();
    if (!consumed && av_opt_find(&sc, opt, NULL, 0,
                         AV_OPT_SEARCH_CHILDREN | AV_OPT_SEARCH_FAKE_OBJ)) {
        // XXX we only support sws_flags, not arbitrary sws options
        int ret = av_opt_set(sws_opts, opt, arg, 0);
        if (ret < 0) {
            av_log(NULL, AV_LOG_ERROR, "Error setting option %s.\n", opt);
            return ret;
        }
        consumed = 1;
    }
#endif
#if CONFIG_SWRESAMPLE
    swr_class = swr_get_class();
    if (!consumed && (o=av_opt_find(&swr_class, opt, NULL, 0,
                                    AV_OPT_SEARCH_CHILDREN | AV_OPT_SEARCH_FAKE_OBJ))) {
        struct SwrContext *swr = swr_alloc();
        int ret = av_opt_set(swr, opt, arg, 0);
        swr_free(&swr);
        if (ret < 0) {
            av_log(NULL, AV_LOG_ERROR, "Error setting option %s.\n", opt);
            return ret;
        }
        av_dict_set(&swr_opts, opt, arg, FLAGS);
        consumed = 1;
    }
#endif
#if CONFIG_AVRESAMPLE
    if ((o=av_opt_find(&rc, opt, NULL, 0,
                       AV_OPT_SEARCH_CHILDREN | AV_OPT_SEARCH_FAKE_OBJ))) {
        av_dict_set(&resample_opts, opt, arg, FLAGS);
        consumed = 1;
    }
#endif

    if (consumed)
        return 0;
    return AVERROR_OPTION_NOT_FOUND;
}

/*
 * Check whether given option is a group separator.
 *
 * @return index of the group definition that matched or -1 if none
 */
static int match_group_separator(const OptionGroupDef *groups, int nb_groups,
                                 const char *opt)
{
    int i;

    for (i = 0; i < nb_groups; i++) {
        const OptionGroupDef *p = &groups[i];
        if (p->sep && !strcmp(p->sep, opt))
            return i;
    }

    return -1;
}

/*
 * Finish parsing an option group.
 *
 * @param group_idx which group definition should this group belong to
 * @param arg argument of the group delimiting option
 */
static void finish_group(OptionParseContext *octx, int group_idx,
                         const char *arg)
{
    OptionGroupList *l = &octx->groups[group_idx];
    OptionGroup *g;

    GROW_ARRAY(l->groups, l->nb_groups);
    g = &l->groups[l->nb_groups - 1];

    *g             = octx->cur_group;
    g->arg         = arg;
    g->group_def   = l->group_def;
#if CONFIG_SWSCALE
    g->sws_opts    = sws_opts;
#endif
    g->swr_opts    = swr_opts;
    g->codec_opts  = codec_opts;
    g->format_opts = format_opts;
    g->resample_opts = resample_opts;

    codec_opts  = NULL;
    format_opts = NULL;
    resample_opts = NULL;
#if CONFIG_SWSCALE
    sws_opts    = NULL;
#endif
    swr_opts    = NULL;
    init_opts();

    memset(&octx->cur_group, 0, sizeof(octx->cur_group));
}

/*
 * Add an option instance to currently parsed group.
 */
static void add_opt(OptionParseContext *octx, const OptionDef *opt,
                    const char *key, const char *val)
{
    int global = !(opt->flags & (OPT_PERFILE | OPT_SPEC | OPT_OFFSET));
    OptionGroup *g = global ? &octx->global_opts : &octx->cur_group;

    GROW_ARRAY(g->opts, g->nb_opts);
    g->opts[g->nb_opts - 1].opt = opt;
    g->opts[g->nb_opts - 1].key = key;
    g->opts[g->nb_opts - 1].val = val;
}

static void init_parse_context(OptionParseContext *octx,
                               const OptionGroupDef *groups, int nb_groups)
{
    static const OptionGroupDef global_group = { "global" };
    int i;

    memset(octx, 0, sizeof(*octx));

    octx->nb_groups = nb_groups;
    octx->groups    = av_mallocz(sizeof(*octx->groups) * octx->nb_groups);
    if (!octx->groups)
        exit(1);

    for (i = 0; i < octx->nb_groups; i++)
        octx->groups[i].group_def = &groups[i];

    octx->global_opts.group_def = &global_group;
    octx->global_opts.arg       = "";

    init_opts();
}

void uninit_parse_context(OptionParseContext *octx)
{
    int i, j;

    for (i = 0; i < octx->nb_groups; i++) {
        OptionGroupList *l = &octx->groups[i];

        for (j = 0; j < l->nb_groups; j++) {
            av_freep(&l->groups[j].opts);
            av_dict_free(&l->groups[j].codec_opts);
            av_dict_free(&l->groups[j].format_opts);
            av_dict_free(&l->groups[j].resample_opts);
#if CONFIG_SWSCALE
            sws_freeContext(l->groups[j].sws_opts);
#endif
            av_dict_free(&l->groups[j].swr_opts);
        }
        av_freep(&l->groups);
    }
    av_freep(&octx->groups);

    av_freep(&octx->cur_group.opts);
    av_freep(&octx->global_opts.opts);

    uninit_opts();
}

int split_commandline(OptionParseContext *octx, int argc, char *argv[],
                      const OptionDef *options,
                      const OptionGroupDef *groups, int nb_groups)
{
    int optindex = 1;
    int dashdash = -2;

    /* perform system-dependent conversions for arguments list */
    prepare_app_arguments(&argc, &argv);

    init_parse_context(octx, groups, nb_groups);
    av_log(NULL, AV_LOG_DEBUG, "Splitting the commandline.\n");

    while (optindex < argc) {
        const char *opt = argv[optindex++], *arg;
        const OptionDef *po;
        int ret;

        av_log(NULL, AV_LOG_DEBUG, "Reading option '%s' ...", opt);

        if (opt[0] == '-' && opt[1] == '-' && !opt[2]) {
            dashdash = optindex;
            continue;
        }
        /* unnamed group separators, e.g. output filename */
        if (opt[0] != '-' || !opt[1] || dashdash+1 == optindex) {
            finish_group(octx, 0, opt);
            av_log(NULL, AV_LOG_DEBUG, " matched as %s.\n", groups[0].name);
            continue;
        }
        opt++;

#define GET_ARG(arg)                                                           \
do {                                                                           \
    arg = argv[optindex++];                                                    \
    if (!arg) {                                                                \
        av_log(NULL, AV_LOG_ERROR, "Missing argument for option '%s'.\n", opt);\
        return AVERROR(EINVAL);                                                \
    }                                                                          \
} while (0)

        /* named group separators, e.g. -i */
        if ((ret = match_group_separator(groups, nb_groups, opt)) >= 0) {
            GET_ARG(arg);
            finish_group(octx, ret, arg);
            av_log(NULL, AV_LOG_DEBUG, " matched as %s with argument '%s'.\n",
                   groups[ret].name, arg);
            continue;
        }

        /* normal options */
        po = find_option(options, opt);
        if (po->name) {
            if (po->flags & OPT_EXIT) {
                /* optional argument, e.g. -h */
                arg = argv[optindex++];
            } else if (po->flags & HAS_ARG) {
                GET_ARG(arg);
            } else {
                arg = "1";
            }

            add_opt(octx, po, opt, arg);
            av_log(NULL, AV_LOG_DEBUG, " matched as option '%s' (%s) with "
                   "argument '%s'.\n", po->name, po->help, arg);
            continue;
        }

        /* AVOptions */
        if (argv[optindex]) {
            ret = opt_default(NULL, opt, argv[optindex]);
            if (ret >= 0) {
                av_log(NULL, AV_LOG_DEBUG, " matched as AVOption '%s' with "
                       "argument '%s'.\n", opt, argv[optindex]);
                optindex++;
                continue;
            } else if (ret != AVERROR_OPTION_NOT_FOUND) {
                av_log(NULL, AV_LOG_ERROR, "Error parsing option '%s' "
                       "with argument '%s'.\n", opt, argv[optindex]);
                return ret;
            }
        }

        /* boolean -nofoo options */
        if (opt[0] == 'n' && opt[1] == 'o' &&
            (po = find_option(options, opt + 2)) &&
            po->name && po->flags & OPT_BOOL) {
            add_opt(octx, po, opt, "0");
            av_log(NULL, AV_LOG_DEBUG, " matched as option '%s' (%s) with "
                   "argument 0.\n", po->name, po->help);
            continue;
        }

        av_log(NULL, AV_LOG_ERROR, "Unrecognized option '%s'.\n", opt);
        return AVERROR_OPTION_NOT_FOUND;
    }

    if (octx->cur_group.nb_opts || codec_opts || format_opts || resample_opts)
        av_log(NULL, AV_LOG_WARNING, "Trailing options were found on the "
               "commandline.\n");

    av_log(NULL, AV_LOG_DEBUG, "Finished splitting the commandline.\n");

    return 0;
}

int opt_loglevel(void *optctx, const char *opt, const char *arg)
{
    const struct { const char *name; int level; } log_levels[] = {
        { "quiet"  , AV_LOG_QUIET   },
        { "panic"  , AV_LOG_PANIC   },
        { "fatal"  , AV_LOG_FATAL   },
        { "error"  , AV_LOG_ERROR   },
        { "warning", AV_LOG_WARNING },
        { "info"   , AV_LOG_INFO    },
        { "verbose", AV_LOG_VERBOSE },
        { "debug"  , AV_LOG_DEBUG   },
    };
    char *tail;
    int level;
    int i;

    tail = strstr(arg, "repeat");
    av_log_set_flags(tail ? 0 : AV_LOG_SKIP_REPEATED);
    if (tail == arg)
        arg += 6 + (arg[6]=='+');
    if(tail && !*arg)
        return 0;

    for (i = 0; i < FF_ARRAY_ELEMS(log_levels); i++) {
        if (!strcmp(log_levels[i].name, arg)) {
            av_log_set_level(log_levels[i].level);
            return 0;
        }
    }

    level = strtol(arg, &tail, 10);
    if (*tail) {
        av_log(NULL, AV_LOG_FATAL, "Invalid loglevel \"%s\". "
               "Possible levels are numbers or:\n", arg);
        for (i = 0; i < FF_ARRAY_ELEMS(log_levels); i++)
            av_log(NULL, AV_LOG_FATAL, "\"%s\"\n", log_levels[i].name);
        exit(1);
    }
    av_log_set_level(level);
    return 0;
}

static void expand_filename_template(AVBPrint *bp, const char *template,
                                     struct tm *tm)
{
    int c;

    while ((c = *(template++))) {
        if (c == '%') {
            if (!(c = *(template++)))
                break;
            switch (c) {
            case 'p':
                av_bprintf(bp, "%s", program_name);
                break;
            case 't':
                av_bprintf(bp, "%04d%02d%02d-%02d%02d%02d",
                           tm->tm_year + 1900, tm->tm_mon + 1, tm->tm_mday,
                           tm->tm_hour, tm->tm_min, tm->tm_sec);
                break;
            case '%':
                av_bprint_chars(bp, c, 1);
                break;
            }
        } else {
            av_bprint_chars(bp, c, 1);
        }
    }
}

static int init_report(const char *env)
{
    char *filename_template = NULL;
    char *key, *val;
    int ret, count = 0;
    time_t now;
    struct tm *tm;
    AVBPrint filename;

    if (report_file) /* already opened */
        return 0;
    time(&now);
    tm = localtime(&now);

    while (env && *env) {
        if ((ret = av_opt_get_key_value(&env, "=", ":", 0, &key, &val)) < 0) {
            if (count)
                av_log(NULL, AV_LOG_ERROR,
                       "Failed to parse FFREPORT environment variable: %s\n",
                       av_err2str(ret));
            break;
        }
        if (*env)
            env++;
        count++;
        if (!strcmp(key, "file")) {
            av_free(filename_template);
            filename_template = val;
            val = NULL;
        } else {
            av_log(NULL, AV_LOG_ERROR, "Unknown key '%s' in FFREPORT\n", key);
        }
        av_free(val);
        av_free(key);
    }

    av_bprint_init(&filename, 0, 1);
    expand_filename_template(&filename,
                             av_x_if_null(filename_template, "%p-%t.log"), tm);
    av_free(filename_template);
    if (!av_bprint_is_complete(&filename)) {
        av_log(NULL, AV_LOG_ERROR, "Out of memory building report file name\n");
        return AVERROR(ENOMEM);
    }

    report_file = fopen(filename.str, "w");
    if (!report_file) {
        av_log(NULL, AV_LOG_ERROR, "Failed to open report \"%s\": %s\n",
               filename.str, strerror(errno));
        return AVERROR(errno);
    }
    av_log_set_callback(log_callback_report);
    av_log(NULL, AV_LOG_INFO,
           "%s started on %04d-%02d-%02d at %02d:%02d:%02d\n"
           "Report written to \"%s\"\n",
           program_name,
           tm->tm_year + 1900, tm->tm_mon + 1, tm->tm_mday,
           tm->tm_hour, tm->tm_min, tm->tm_sec,
           filename.str);
    av_log_set_level(FFMAX(av_log_get_level(), AV_LOG_VERBOSE));
    av_bprint_finalize(&filename, NULL);
    return 0;
}

int opt_report(const char *opt)
{
    return init_report(NULL);
}

int opt_max_alloc(void *optctx, const char *opt, const char *arg)
{
    char *tail;
    size_t max;

    max = strtol(arg, &tail, 10);
    if (*tail) {
        av_log(NULL, AV_LOG_FATAL, "Invalid max_alloc \"%s\".\n", arg);
        exit(1);
    }
    av_max_alloc(max);
    return 0;
}

int opt_cpuflags(void *optctx, const char *opt, const char *arg)
{
    int ret;
    unsigned flags = av_get_cpu_flags();

    if ((ret = av_parse_cpu_caps(&flags, arg)) < 0)
        return ret;

    av_force_cpu_flags(flags);
    return 0;
}

int opt_timelimit(void *optctx, const char *opt, const char *arg)
{
#if HAVE_SETRLIMIT
    int lim = parse_number_or_die(opt, arg, OPT_INT64, 0, INT_MAX);
    struct rlimit rl = { lim, lim + 1 };
    if (setrlimit(RLIMIT_CPU, &rl))
        perror("setrlimit");
#else
    av_log(NULL, AV_LOG_WARNING, "-%s not implemented on this OS\n", opt);
#endif
    return 0;
}

#if CONFIG_OPENCL
int opt_opencl(void *optctx, const char *opt, const char *arg)
{
    char *key, *value;
    const char *opts = arg;
    int ret = 0;
    while (*opts) {
        ret = av_opt_get_key_value(&opts, "=", ":", 0, &key, &value);
        if (ret < 0)
            return ret;
        ret = av_opencl_set_option(key, value);
        if (ret < 0)
            return ret;
        if (*opts)
            opts++;
    }
    return ret;
}
#endif

void print_error(const char *filename, int err)
{
    char errbuf[128];
    const char *errbuf_ptr = errbuf;

    if (av_strerror(err, errbuf, sizeof(errbuf)) < 0)
        errbuf_ptr = strerror(AVUNERROR(err));
    av_log(NULL, AV_LOG_ERROR, "%s: %s\n", filename, errbuf_ptr);
}

static int warned_cfg = 0;

#define INDENT        1
#define SHOW_VERSION  2
#define SHOW_CONFIG   4
#define SHOW_COPYRIGHT 8

#define PRINT_LIB_INFO(libname, LIBNAME, flags, level)                  \
    if (CONFIG_##LIBNAME) {                                             \
        const char *indent = flags & INDENT? "  " : "";                 \
        if (flags & SHOW_VERSION) {                                     \
            unsigned int version = libname##_version();                 \
            av_log(NULL, level,                                         \
                   "%slib%-11s %2d.%3d.%3d / %2d.%3d.%3d\n",            \
                   indent, #libname,                                    \
                   LIB##LIBNAME##_VERSION_MAJOR,                        \
                   LIB##LIBNAME##_VERSION_MINOR,                        \
                   LIB##LIBNAME##_VERSION_MICRO,                        \
                   version >> 16, version >> 8 & 0xff, version & 0xff); \
        }                                                               \
        if (flags & SHOW_CONFIG) {                                      \
            const char *cfg = libname##_configuration();                \
            if (strcmp(FFMPEG_CONFIGURATION, cfg)) {                    \
                if (!warned_cfg) {                                      \
                    av_log(NULL, level,                                 \
                            "%sWARNING: library configuration mismatch\n", \
                            indent);                                    \
                    warned_cfg = 1;                                     \
                }                                                       \
                av_log(NULL, level, "%s%-11s configuration: %s\n",      \
                        indent, #libname, cfg);                         \
            }                                                           \
        }                                                               \
    }                                                                   \

static void print_all_libs_info(int flags, int level)
{
    PRINT_LIB_INFO(avutil,   AVUTIL,   flags, level);
    PRINT_LIB_INFO(avcodec,  AVCODEC,  flags, level);
    PRINT_LIB_INFO(avformat, AVFORMAT, flags, level);
    PRINT_LIB_INFO(avdevice, AVDEVICE, flags, level);
    PRINT_LIB_INFO(avfilter, AVFILTER, flags, level);
    PRINT_LIB_INFO(avresample, AVRESAMPLE, flags, level);
    PRINT_LIB_INFO(swscale,  SWSCALE,  flags, level);
    PRINT_LIB_INFO(swresample,SWRESAMPLE,  flags, level);
    PRINT_LIB_INFO(postproc, POSTPROC, flags, level);
}

static void print_program_info(int flags, int level)
{
    const char *indent = flags & INDENT? "  " : "";

    av_log(NULL, level, "%s version " FFMPEG_VERSION, program_name);
    if (flags & SHOW_COPYRIGHT)
        av_log(NULL, level, " Copyright (c) %d-%d the FFmpeg developers",
               program_birth_year, this_year);
    av_log(NULL, level, "\n");
    av_log(NULL, level, "%sbuilt on %s %s with %s\n",
           indent, __DATE__, __TIME__, CC_IDENT);

    av_log(NULL, level, "%sconfiguration: " FFMPEG_CONFIGURATION "\n", indent);
}

void show_banner(int argc, char **argv, const OptionDef *options)
{
    int idx = locate_option(argc, argv, options, "version");
    if (idx)
        return;

    print_program_info (INDENT|SHOW_COPYRIGHT, AV_LOG_INFO);
    print_all_libs_info(INDENT|SHOW_CONFIG,  AV_LOG_INFO);
    print_all_libs_info(INDENT|SHOW_VERSION, AV_LOG_INFO);
}

int show_version(void *optctx, const char *opt, const char *arg)
{
    av_log_set_callback(log_callback_help);
    print_program_info (0           , AV_LOG_INFO);
    print_all_libs_info(SHOW_VERSION, AV_LOG_INFO);

    return 0;
}

int show_license(void *optctx, const char *opt, const char *arg)
{
#if CONFIG_NONFREE
    printf(
    "This version of %s has nonfree parts compiled in.\n"
    "Therefore it is not legally redistributable.\n",
    program_name );
#elif CONFIG_GPLV3
    printf(
    "%s is free software; you can redistribute it and/or modify\n"
    "it under the terms of the GNU General Public License as published by\n"
    "the Free Software Foundation; either version 3 of the License, or\n"
    "(at your option) any later version.\n"
    "\n"
    "%s is distributed in the hope that it will be useful,\n"
    "but WITHOUT ANY WARRANTY; without even the implied warranty of\n"
    "MERCHANTABILITY or FITNESS FOR A PARTICULAR PURPOSE.  See the\n"
    "GNU General Public License for more details.\n"
    "\n"
    "You should have received a copy of the GNU General Public License\n"
    "along with %s.  If not, see <http://www.gnu.org/licenses/>.\n",
    program_name, program_name, program_name );
#elif CONFIG_GPL
    printf(
    "%s is free software; you can redistribute it and/or modify\n"
    "it under the terms of the GNU General Public License as published by\n"
    "the Free Software Foundation; either version 2 of the License, or\n"
    "(at your option) any later version.\n"
    "\n"
    "%s is distributed in the hope that it will be useful,\n"
    "but WITHOUT ANY WARRANTY; without even the implied warranty of\n"
    "MERCHANTABILITY or FITNESS FOR A PARTICULAR PURPOSE.  See the\n"
    "GNU General Public License for more details.\n"
    "\n"
    "You should have received a copy of the GNU General Public License\n"
    "along with %s; if not, write to the Free Software\n"
    "Foundation, Inc., 51 Franklin Street, Fifth Floor, Boston, MA 02110-1301 USA\n",
    program_name, program_name, program_name );
#elif CONFIG_LGPLV3
    printf(
    "%s is free software; you can redistribute it and/or modify\n"
    "it under the terms of the GNU Lesser General Public License as published by\n"
    "the Free Software Foundation; either version 3 of the License, or\n"
    "(at your option) any later version.\n"
    "\n"
    "%s is distributed in the hope that it will be useful,\n"
    "but WITHOUT ANY WARRANTY; without even the implied warranty of\n"
    "MERCHANTABILITY or FITNESS FOR A PARTICULAR PURPOSE.  See the\n"
    "GNU Lesser General Public License for more details.\n"
    "\n"
    "You should have received a copy of the GNU Lesser General Public License\n"
    "along with %s.  If not, see <http://www.gnu.org/licenses/>.\n",
    program_name, program_name, program_name );
#else
    printf(
    "%s is free software; you can redistribute it and/or\n"
    "modify it under the terms of the GNU Lesser General Public\n"
    "License as published by the Free Software Foundation; either\n"
    "version 2.1 of the License, or (at your option) any later version.\n"
    "\n"
    "%s is distributed in the hope that it will be useful,\n"
    "but WITHOUT ANY WARRANTY; without even the implied warranty of\n"
    "MERCHANTABILITY or FITNESS FOR A PARTICULAR PURPOSE.  See the GNU\n"
    "Lesser General Public License for more details.\n"
    "\n"
    "You should have received a copy of the GNU Lesser General Public\n"
    "License along with %s; if not, write to the Free Software\n"
    "Foundation, Inc., 51 Franklin Street, Fifth Floor, Boston, MA 02110-1301 USA\n",
    program_name, program_name, program_name );
#endif

    return 0;
}

int show_formats(void *optctx, const char *opt, const char *arg)
{
    AVInputFormat *ifmt  = NULL;
    AVOutputFormat *ofmt = NULL;
    const char *last_name;

    printf("File formats:\n"
           " D. = Demuxing supported\n"
           " .E = Muxing supported\n"
           " --\n");
    last_name = "000";
    for (;;) {
        int decode = 0;
        int encode = 0;
        const char *name      = NULL;
        const char *long_name = NULL;

        while ((ofmt = av_oformat_next(ofmt))) {
            if ((name == NULL || strcmp(ofmt->name, name) < 0) &&
                strcmp(ofmt->name, last_name) > 0) {
                name      = ofmt->name;
                long_name = ofmt->long_name;
                encode    = 1;
            }
        }
        while ((ifmt = av_iformat_next(ifmt))) {
            if ((name == NULL || strcmp(ifmt->name, name) < 0) &&
                strcmp(ifmt->name, last_name) > 0) {
                name      = ifmt->name;
                long_name = ifmt->long_name;
                encode    = 0;
            }
            if (name && strcmp(ifmt->name, name) == 0)
                decode = 1;
        }
        if (name == NULL)
            break;
        last_name = name;

        printf(" %s%s %-15s %s\n",
               decode ? "D" : " ",
               encode ? "E" : " ",
               name,
            long_name ? long_name:" ");
    }
    return 0;
}

#define PRINT_CODEC_SUPPORTED(codec, field, type, list_name, term, get_name) \
    if (codec->field) {                                                      \
        const type *p = codec->field;                                        \
                                                                             \
        printf("    Supported " list_name ":");                              \
        while (*p != term) {                                                 \
            get_name(*p);                                                    \
            printf(" %s", name);                                             \
            p++;                                                             \
        }                                                                    \
        printf("\n");                                                        \
    }                                                                        \

static void print_codec(const AVCodec *c)
{
    int encoder = av_codec_is_encoder(c);

    printf("%s %s [%s]:\n", encoder ? "Encoder" : "Decoder", c->name,
           c->long_name ? c->long_name : "");

    if (c->type == AVMEDIA_TYPE_VIDEO) {
        printf("    Threading capabilities: ");
        switch (c->capabilities & (CODEC_CAP_FRAME_THREADS |
                                   CODEC_CAP_SLICE_THREADS)) {
        case CODEC_CAP_FRAME_THREADS |
             CODEC_CAP_SLICE_THREADS: printf("frame and slice"); break;
        case CODEC_CAP_FRAME_THREADS: printf("frame");           break;
        case CODEC_CAP_SLICE_THREADS: printf("slice");           break;
        default:                      printf("no");              break;
        }
        printf("\n");
    }

    if (c->supported_framerates) {
        const AVRational *fps = c->supported_framerates;

        printf("    Supported framerates:");
        while (fps->num) {
            printf(" %d/%d", fps->num, fps->den);
            fps++;
        }
        printf("\n");
    }
    PRINT_CODEC_SUPPORTED(c, pix_fmts, enum AVPixelFormat, "pixel formats",
                          AV_PIX_FMT_NONE, GET_PIX_FMT_NAME);
    PRINT_CODEC_SUPPORTED(c, supported_samplerates, int, "sample rates", 0,
                          GET_SAMPLE_RATE_NAME);
    PRINT_CODEC_SUPPORTED(c, sample_fmts, enum AVSampleFormat, "sample formats",
                          AV_SAMPLE_FMT_NONE, GET_SAMPLE_FMT_NAME);
    PRINT_CODEC_SUPPORTED(c, channel_layouts, uint64_t, "channel layouts",
                          0, GET_CH_LAYOUT_DESC);

    if (c->priv_class) {
        show_help_children(c->priv_class,
                           AV_OPT_FLAG_ENCODING_PARAM |
                           AV_OPT_FLAG_DECODING_PARAM);
    }
}

static char get_media_type_char(enum AVMediaType type)
{
    switch (type) {
        case AVMEDIA_TYPE_VIDEO:    return 'V';
        case AVMEDIA_TYPE_AUDIO:    return 'A';
        case AVMEDIA_TYPE_DATA:     return 'D';
        case AVMEDIA_TYPE_SUBTITLE: return 'S';
        case AVMEDIA_TYPE_ATTACHMENT:return 'T';
        default:                    return '?';
    }
}

static const AVCodec *next_codec_for_id(enum AVCodecID id, const AVCodec *prev,
                                        int encoder)
{
    while ((prev = av_codec_next(prev))) {
        if (prev->id == id &&
            (encoder ? av_codec_is_encoder(prev) : av_codec_is_decoder(prev)))
            return prev;
    }
    return NULL;
}

static int compare_codec_desc(const void *a, const void *b)
{
    const AVCodecDescriptor * const *da = a;
    const AVCodecDescriptor * const *db = b;

    return (*da)->type != (*db)->type ? (*da)->type - (*db)->type :
           strcmp((*da)->name, (*db)->name);
}

static unsigned get_codecs_sorted(const AVCodecDescriptor ***rcodecs)
{
    const AVCodecDescriptor *desc = NULL;
    const AVCodecDescriptor **codecs;
    unsigned nb_codecs = 0, i = 0;

    while ((desc = avcodec_descriptor_next(desc)))
        nb_codecs++;
    if (!(codecs = av_calloc(nb_codecs, sizeof(*codecs)))) {
        av_log(NULL, AV_LOG_ERROR, "Out of memory\n");
        exit(1);
    }
    desc = NULL;
    while ((desc = avcodec_descriptor_next(desc)))
        codecs[i++] = desc;
    av_assert0(i == nb_codecs);
    qsort(codecs, nb_codecs, sizeof(*codecs), compare_codec_desc);
    *rcodecs = codecs;
    return nb_codecs;
}

static void print_codecs_for_id(enum AVCodecID id, int encoder)
{
    const AVCodec *codec = NULL;

    printf(" (%s: ", encoder ? "encoders" : "decoders");

    while ((codec = next_codec_for_id(id, codec, encoder)))
        printf("%s ", codec->name);

    printf(")");
}

int show_codecs(void *optctx, const char *opt, const char *arg)
{
    const AVCodecDescriptor **codecs;
    unsigned i, nb_codecs = get_codecs_sorted(&codecs);

    printf("Codecs:\n"
           " D..... = Decoding supported\n"
           " .E.... = Encoding supported\n"
           " ..V... = Video codec\n"
           " ..A... = Audio codec\n"
           " ..S... = Subtitle codec\n"
           " ...I.. = Intra frame-only codec\n"
           " ....L. = Lossy compression\n"
           " .....S = Lossless compression\n"
           " -------\n");
    for (i = 0; i < nb_codecs; i++) {
        const AVCodecDescriptor *desc = codecs[i];
        const AVCodec *codec = NULL;

        printf(" ");
        printf(avcodec_find_decoder(desc->id) ? "D" : ".");
        printf(avcodec_find_encoder(desc->id) ? "E" : ".");

        printf("%c", get_media_type_char(desc->type));
        printf((desc->props & AV_CODEC_PROP_INTRA_ONLY) ? "I" : ".");
        printf((desc->props & AV_CODEC_PROP_LOSSY)      ? "L" : ".");
        printf((desc->props & AV_CODEC_PROP_LOSSLESS)   ? "S" : ".");

        printf(" %-20s %s", desc->name, desc->long_name ? desc->long_name : "");

        /* print decoders/encoders when there's more than one or their
         * names are different from codec name */
        while ((codec = next_codec_for_id(desc->id, codec, 0))) {
            if (strcmp(codec->name, desc->name)) {
                print_codecs_for_id(desc->id, 0);
                break;
            }
        }
        codec = NULL;
        while ((codec = next_codec_for_id(desc->id, codec, 1))) {
            if (strcmp(codec->name, desc->name)) {
                print_codecs_for_id(desc->id, 1);
                break;
            }
        }

        printf("\n");
    }
    av_free(codecs);
    return 0;
}

static void print_codecs(int encoder)
{
    const AVCodecDescriptor **codecs;
    unsigned i, nb_codecs = get_codecs_sorted(&codecs);

    printf("%s:\n"
           " V..... = Video\n"
           " A..... = Audio\n"
           " S..... = Subtitle\n"
           " .F.... = Frame-level multithreading\n"
           " ..S... = Slice-level multithreading\n"
           " ...X.. = Codec is experimental\n"
           " ....B. = Supports draw_horiz_band\n"
           " .....D = Supports direct rendering method 1\n"
           " ------\n",
           encoder ? "Encoders" : "Decoders");
    for (i = 0; i < nb_codecs; i++) {
        const AVCodecDescriptor *desc = codecs[i];
        const AVCodec *codec = NULL;

        while ((codec = next_codec_for_id(desc->id, codec, encoder))) {
            printf(" %c", get_media_type_char(desc->type));
            printf((codec->capabilities & CODEC_CAP_FRAME_THREADS) ? "F" : ".");
            printf((codec->capabilities & CODEC_CAP_SLICE_THREADS) ? "S" : ".");
            printf((codec->capabilities & CODEC_CAP_EXPERIMENTAL)  ? "X" : ".");
            printf((codec->capabilities & CODEC_CAP_DRAW_HORIZ_BAND)?"B" : ".");
            printf((codec->capabilities & CODEC_CAP_DR1)           ? "D" : ".");

            printf(" %-20s %s", codec->name, codec->long_name ? codec->long_name : "");
            if (strcmp(codec->name, desc->name))
                printf(" (codec %s)", desc->name);

            printf("\n");
        }
    }
    av_free(codecs);
}

int show_decoders(void *optctx, const char *opt, const char *arg)
{
    print_codecs(0);
    return 0;
}

int show_encoders(void *optctx, const char *opt, const char *arg)
{
    print_codecs(1);
    return 0;
}

int show_bsfs(void *optctx, const char *opt, const char *arg)
{
    AVBitStreamFilter *bsf = NULL;

    printf("Bitstream filters:\n");
    while ((bsf = av_bitstream_filter_next(bsf)))
        printf("%s\n", bsf->name);
    printf("\n");
    return 0;
}

int show_protocols(void *optctx, const char *opt, const char *arg)
{
    void *opaque = NULL;
    const char *name;

    printf("Supported file protocols:\n"
           "Input:\n");
    while ((name = avio_enum_protocols(&opaque, 0)))
        printf("%s\n", name);
    printf("Output:\n");
    while ((name = avio_enum_protocols(&opaque, 1)))
        printf("%s\n", name);
    return 0;
}

int show_filters(void *optctx, const char *opt, const char *arg)
{
    const AVFilter av_unused(*filter) = NULL;
    char descr[64], *descr_cur;
    int i, j;
    const AVFilterPad *pad;

    printf("Filters:\n"
           "  T = Timeline support\n"
           "  A = Audio input/output\n"
           "  V = Video input/output\n"
           "  N = Dynamic number and/or type of input/output\n"
           "  | = Source or sink filter\n");
#if CONFIG_AVFILTER
    while ((filter = avfilter_next(filter))) {
        descr_cur = descr;
        for (i = 0; i < 2; i++) {
            if (i) {
                *(descr_cur++) = '-';
                *(descr_cur++) = '>';
            }
            pad = i ? filter->outputs : filter->inputs;
            for (j = 0; pad && pad[j].name; j++) {
                if (descr_cur >= descr + sizeof(descr) - 4)
                    break;
                *(descr_cur++) = get_media_type_char(pad[j].type);
            }
            if (!j)
                *(descr_cur++) = ((!i && (filter->flags & AVFILTER_FLAG_DYNAMIC_INPUTS)) ||
                                  ( i && (filter->flags & AVFILTER_FLAG_DYNAMIC_OUTPUTS))) ? 'N' : '|';
        }
        *descr_cur = 0;
        printf(" %c %-16s %-10s %s\n", filter->flags & AVFILTER_FLAG_SUPPORT_TIMELINE ? 'T' : '.',
               filter->name, descr, filter->description);
    }
#endif
    return 0;
}

int show_pix_fmts(void *optctx, const char *opt, const char *arg)
{
    const AVPixFmtDescriptor *pix_desc = NULL;

    printf("Pixel formats:\n"
           "I.... = Supported Input  format for conversion\n"
           ".O... = Supported Output format for conversion\n"
           "..H.. = Hardware accelerated format\n"
           "...P. = Paletted format\n"
           "....B = Bitstream format\n"
           "FLAGS NAME            NB_COMPONENTS BITS_PER_PIXEL\n"
           "-----\n");

#if !CONFIG_SWSCALE
#   define sws_isSupportedInput(x)  0
#   define sws_isSupportedOutput(x) 0
#endif

    while ((pix_desc = av_pix_fmt_desc_next(pix_desc))) {
        enum AVPixelFormat pix_fmt = av_pix_fmt_desc_get_id(pix_desc);
        printf("%c%c%c%c%c %-16s       %d            %2d\n",
               sws_isSupportedInput (pix_fmt)              ? 'I' : '.',
               sws_isSupportedOutput(pix_fmt)              ? 'O' : '.',
               pix_desc->flags & AV_PIX_FMT_FLAG_HWACCEL   ? 'H' : '.',
               pix_desc->flags & AV_PIX_FMT_FLAG_PAL       ? 'P' : '.',
               pix_desc->flags & AV_PIX_FMT_FLAG_BITSTREAM ? 'B' : '.',
               pix_desc->name,
               pix_desc->nb_components,
               av_get_bits_per_pixel(pix_desc));
    }
    return 0;
}

int show_layouts(void *optctx, const char *opt, const char *arg)
{
    int i = 0;
    uint64_t layout, j;
    const char *name, *descr;

    printf("Individual channels:\n"
           "NAME        DESCRIPTION\n");
    for (i = 0; i < 63; i++) {
        name = av_get_channel_name((uint64_t)1 << i);
        if (!name)
            continue;
        descr = av_get_channel_description((uint64_t)1 << i);
        printf("%-12s%s\n", name, descr);
    }
    printf("\nStandard channel layouts:\n"
           "NAME        DECOMPOSITION\n");
    for (i = 0; !av_get_standard_channel_layout(i, &layout, &name); i++) {
        if (name) {
            printf("%-12s", name);
            for (j = 1; j; j <<= 1)
                if ((layout & j))
                    printf("%s%s", (layout & (j - 1)) ? "+" : "", av_get_channel_name(j));
            printf("\n");
        }
    }
    return 0;
}

int show_sample_fmts(void *optctx, const char *opt, const char *arg)
{
    int i;
    char fmt_str[128];
    for (i = -1; i < AV_SAMPLE_FMT_NB; i++)
        printf("%s\n", av_get_sample_fmt_string(fmt_str, sizeof(fmt_str), i));
    return 0;
}

static void show_help_codec(const char *name, int encoder)
{
    const AVCodecDescriptor *desc;
    const AVCodec *codec;

    if (!name) {
        av_log(NULL, AV_LOG_ERROR, "No codec name specified.\n");
        return;
    }

    codec = encoder ? avcodec_find_encoder_by_name(name) :
                      avcodec_find_decoder_by_name(name);

    if (codec)
        print_codec(codec);
    else if ((desc = avcodec_descriptor_get_by_name(name))) {
        int printed = 0;

        while ((codec = next_codec_for_id(desc->id, codec, encoder))) {
            printed = 1;
            print_codec(codec);
        }

        if (!printed) {
            av_log(NULL, AV_LOG_ERROR, "Codec '%s' is known to FFmpeg, "
                   "but no %s for it are available. FFmpeg might need to be "
                   "recompiled with additional external libraries.\n",
                   name, encoder ? "encoders" : "decoders");
        }
    } else {
        av_log(NULL, AV_LOG_ERROR, "Codec '%s' is not recognized by FFmpeg.\n",
               name);
    }
}

static void show_help_demuxer(const char *name)
{
    const AVInputFormat *fmt = av_find_input_format(name);

    if (!fmt) {
        av_log(NULL, AV_LOG_ERROR, "Unknown format '%s'.\n", name);
        return;
    }

    printf("Demuxer %s [%s]:\n", fmt->name, fmt->long_name);

    if (fmt->extensions)
        printf("    Common extensions: %s.\n", fmt->extensions);

    if (fmt->priv_class)
        show_help_children(fmt->priv_class, AV_OPT_FLAG_DECODING_PARAM);
}

static void show_help_muxer(const char *name)
{
    const AVCodecDescriptor *desc;
    const AVOutputFormat *fmt = av_guess_format(name, NULL, NULL);

    if (!fmt) {
        av_log(NULL, AV_LOG_ERROR, "Unknown format '%s'.\n", name);
        return;
    }

    printf("Muxer %s [%s]:\n", fmt->name, fmt->long_name);

    if (fmt->extensions)
        printf("    Common extensions: %s.\n", fmt->extensions);
    if (fmt->mime_type)
        printf("    Mime type: %s.\n", fmt->mime_type);
    if (fmt->video_codec != AV_CODEC_ID_NONE &&
        (desc = avcodec_descriptor_get(fmt->video_codec))) {
        printf("    Default video codec: %s.\n", desc->name);
    }
    if (fmt->audio_codec != AV_CODEC_ID_NONE &&
        (desc = avcodec_descriptor_get(fmt->audio_codec))) {
        printf("    Default audio codec: %s.\n", desc->name);
    }
    if (fmt->subtitle_codec != AV_CODEC_ID_NONE &&
        (desc = avcodec_descriptor_get(fmt->subtitle_codec))) {
        printf("    Default subtitle codec: %s.\n", desc->name);
    }

    if (fmt->priv_class)
        show_help_children(fmt->priv_class, AV_OPT_FLAG_ENCODING_PARAM);
}

#if CONFIG_AVFILTER
static void show_help_filter(const char *name)
{
#if CONFIG_AVFILTER
    const AVFilter *f = avfilter_get_by_name(name);
    int i, count;

    if (!name) {
        av_log(NULL, AV_LOG_ERROR, "No filter name specified.\n");
        return;
    } else if (!f) {
        av_log(NULL, AV_LOG_ERROR, "Unknown filter '%s'.\n", name);
        return;
    }

<<<<<<< HEAD
    printf("Filter %s\n", f->name);
    if (f->description)
        printf("  %s\n", f->description);
=======
    printf("Filter %s [%s]:\n", f->name, f->description);

    if (f->flags & AVFILTER_FLAG_SLICE_THREADS)
        printf("    slice threading supported\n");

>>>>>>> 129bb238
    printf("    Inputs:\n");
    count = avfilter_pad_count(f->inputs);
    for (i = 0; i < count; i++) {
        printf("       #%d: %s (%s)\n", i, avfilter_pad_get_name(f->inputs, i),
               media_type_string(avfilter_pad_get_type(f->inputs, i)));
    }
    if (f->flags & AVFILTER_FLAG_DYNAMIC_INPUTS)
        printf("        dynamic (depending on the options)\n");
    else if (!count)
        printf("        none (source filter)\n");

    printf("    Outputs:\n");
    count = avfilter_pad_count(f->outputs);
    for (i = 0; i < count; i++) {
        printf("       #%d: %s (%s)\n", i, avfilter_pad_get_name(f->outputs, i),
               media_type_string(avfilter_pad_get_type(f->outputs, i)));
    }
    if (f->flags & AVFILTER_FLAG_DYNAMIC_OUTPUTS)
        printf("        dynamic (depending on the options)\n");
    else if (!count)
        printf("        none (sink filter)\n");

    if (f->priv_class)
        show_help_children(f->priv_class, AV_OPT_FLAG_VIDEO_PARAM | AV_OPT_FLAG_FILTERING_PARAM |
                                          AV_OPT_FLAG_AUDIO_PARAM);
    if (f->flags & AVFILTER_FLAG_SUPPORT_TIMELINE)
        printf("This filter has support for timeline through the 'enable' option.\n");
#else
    av_log(NULL, AV_LOG_ERROR, "Build without libavfilter; "
           "can not to satisfy request\n");
#endif
}
#endif

int show_help(void *optctx, const char *opt, const char *arg)
{
    char *topic, *par;
    av_log_set_callback(log_callback_help);

    topic = av_strdup(arg ? arg : "");
    par = strchr(topic, '=');
    if (par)
        *par++ = 0;

    if (!*topic) {
        show_help_default(topic, par);
    } else if (!strcmp(topic, "decoder")) {
        show_help_codec(par, 0);
    } else if (!strcmp(topic, "encoder")) {
        show_help_codec(par, 1);
    } else if (!strcmp(topic, "demuxer")) {
        show_help_demuxer(par);
    } else if (!strcmp(topic, "muxer")) {
        show_help_muxer(par);
#if CONFIG_AVFILTER
    } else if (!strcmp(topic, "filter")) {
        show_help_filter(par);
#endif
    } else {
        show_help_default(topic, par);
    }

    av_freep(&topic);
    return 0;
}

int read_yesno(void)
{
    int c = getchar();
    int yesno = (av_toupper(c) == 'Y');

    while (c != '\n' && c != EOF)
        c = getchar();

    return yesno;
}

int cmdutils_read_file(const char *filename, char **bufptr, size_t *size)
{
    int ret;
    FILE *f = fopen(filename, "rb");

    if (!f) {
        av_log(NULL, AV_LOG_ERROR, "Cannot read file '%s': %s\n", filename,
               strerror(errno));
        return AVERROR(errno);
    }
    fseek(f, 0, SEEK_END);
    *size = ftell(f);
    fseek(f, 0, SEEK_SET);
    if (*size == (size_t)-1) {
        av_log(NULL, AV_LOG_ERROR, "IO error: %s\n", strerror(errno));
        fclose(f);
        return AVERROR(errno);
    }
    *bufptr = av_malloc(*size + 1);
    if (!*bufptr) {
        av_log(NULL, AV_LOG_ERROR, "Could not allocate file buffer\n");
        fclose(f);
        return AVERROR(ENOMEM);
    }
    ret = fread(*bufptr, 1, *size, f);
    if (ret < *size) {
        av_free(*bufptr);
        if (ferror(f)) {
            av_log(NULL, AV_LOG_ERROR, "Error while reading file '%s': %s\n",
                   filename, strerror(errno));
            ret = AVERROR(errno);
        } else
            ret = AVERROR_EOF;
    } else {
        ret = 0;
        (*bufptr)[(*size)++] = '\0';
    }

    fclose(f);
    return ret;
}

FILE *get_preset_file(char *filename, size_t filename_size,
                      const char *preset_name, int is_path,
                      const char *codec_name)
{
    FILE *f = NULL;
    int i;
    const char *base[3] = { getenv("FFMPEG_DATADIR"),
                            getenv("HOME"),
                            FFMPEG_DATADIR, };

    if (is_path) {
        av_strlcpy(filename, preset_name, filename_size);
        f = fopen(filename, "r");
    } else {
#ifdef _WIN32
        char datadir[MAX_PATH], *ls;
        base[2] = NULL;

        if (GetModuleFileNameA(GetModuleHandleA(NULL), datadir, sizeof(datadir) - 1))
        {
            for (ls = datadir; ls < datadir + strlen(datadir); ls++)
                if (*ls == '\\') *ls = '/';

            if (ls = strrchr(datadir, '/'))
            {
                *ls = 0;
                strncat(datadir, "/ffpresets",  sizeof(datadir) - 1 - strlen(datadir));
                base[2] = datadir;
            }
        }
#endif
        for (i = 0; i < 3 && !f; i++) {
            if (!base[i])
                continue;
            snprintf(filename, filename_size, "%s%s/%s.ffpreset", base[i],
                     i != 1 ? "" : "/.ffmpeg", preset_name);
            f = fopen(filename, "r");
            if (!f && codec_name) {
                snprintf(filename, filename_size,
                         "%s%s/%s-%s.ffpreset",
                         base[i], i != 1 ? "" : "/.ffmpeg", codec_name,
                         preset_name);
                f = fopen(filename, "r");
            }
        }
    }

    return f;
}

int check_stream_specifier(AVFormatContext *s, AVStream *st, const char *spec)
{
    int ret = avformat_match_stream_specifier(s, st, spec);
    if (ret < 0)
        av_log(s, AV_LOG_ERROR, "Invalid stream specifier: %s.\n", spec);
    return ret;
}

AVDictionary *filter_codec_opts(AVDictionary *opts, enum AVCodecID codec_id,
                                AVFormatContext *s, AVStream *st, AVCodec *codec)
{
    AVDictionary    *ret = NULL;
    AVDictionaryEntry *t = NULL;
    int            flags = s->oformat ? AV_OPT_FLAG_ENCODING_PARAM
                                      : AV_OPT_FLAG_DECODING_PARAM;
    char          prefix = 0;
    const AVClass    *cc = avcodec_get_class();

    if (!codec)
        codec            = s->oformat ? avcodec_find_encoder(codec_id)
                                      : avcodec_find_decoder(codec_id);

    switch (st->codec->codec_type) {
    case AVMEDIA_TYPE_VIDEO:
        prefix  = 'v';
        flags  |= AV_OPT_FLAG_VIDEO_PARAM;
        break;
    case AVMEDIA_TYPE_AUDIO:
        prefix  = 'a';
        flags  |= AV_OPT_FLAG_AUDIO_PARAM;
        break;
    case AVMEDIA_TYPE_SUBTITLE:
        prefix  = 's';
        flags  |= AV_OPT_FLAG_SUBTITLE_PARAM;
        break;
    }

    while (t = av_dict_get(opts, "", t, AV_DICT_IGNORE_SUFFIX)) {
        char *p = strchr(t->key, ':');

        /* check stream specification in opt name */
        if (p)
            switch (check_stream_specifier(s, st, p + 1)) {
            case  1: *p = 0; break;
            case  0:         continue;
            default:         return NULL;
            }

        if (av_opt_find(&cc, t->key, NULL, flags, AV_OPT_SEARCH_FAKE_OBJ) ||
            (codec && codec->priv_class &&
             av_opt_find(&codec->priv_class, t->key, NULL, flags,
                         AV_OPT_SEARCH_FAKE_OBJ)))
            av_dict_set(&ret, t->key, t->value, 0);
        else if (t->key[0] == prefix &&
                 av_opt_find(&cc, t->key + 1, NULL, flags,
                             AV_OPT_SEARCH_FAKE_OBJ))
            av_dict_set(&ret, t->key + 1, t->value, 0);

        if (p)
            *p = ':';
    }
    return ret;
}

AVDictionary **setup_find_stream_info_opts(AVFormatContext *s,
                                           AVDictionary *codec_opts)
{
    int i;
    AVDictionary **opts;

    if (!s->nb_streams)
        return NULL;
    opts = av_mallocz(s->nb_streams * sizeof(*opts));
    if (!opts) {
        av_log(NULL, AV_LOG_ERROR,
               "Could not alloc memory for stream options.\n");
        return NULL;
    }
    for (i = 0; i < s->nb_streams; i++)
        opts[i] = filter_codec_opts(codec_opts, s->streams[i]->codec->codec_id,
                                    s, s->streams[i], NULL);
    return opts;
}

void *grow_array(void *array, int elem_size, int *size, int new_size)
{
    if (new_size >= INT_MAX / elem_size) {
        av_log(NULL, AV_LOG_ERROR, "Array too big.\n");
        exit(1);
    }
    if (*size < new_size) {
        uint8_t *tmp = av_realloc(array, new_size*elem_size);
        if (!tmp) {
            av_log(NULL, AV_LOG_ERROR, "Could not alloc buffer.\n");
            exit(1);
        }
        memset(tmp + *size*elem_size, 0, (new_size-*size) * elem_size);
        *size = new_size;
        return tmp;
    }
    return array;
}<|MERGE_RESOLUTION|>--- conflicted
+++ resolved
@@ -1657,17 +1657,13 @@
         return;
     }
 
-<<<<<<< HEAD
     printf("Filter %s\n", f->name);
     if (f->description)
         printf("  %s\n", f->description);
-=======
-    printf("Filter %s [%s]:\n", f->name, f->description);
 
     if (f->flags & AVFILTER_FLAG_SLICE_THREADS)
         printf("    slice threading supported\n");
 
->>>>>>> 129bb238
     printf("    Inputs:\n");
     count = avfilter_pad_count(f->inputs);
     for (i = 0; i < count; i++) {
