/*
 * The simplest mpeg encoder (well, it was the simplest!)
 * Copyright (c) 2000,2001 Fabrice Bellard
 * Copyright (c) 2002-2004 Michael Niedermayer <michaelni@gmx.at>
 *
 * 4MV & hq & B-frame encoding stuff by Michael Niedermayer <michaelni@gmx.at>
 *
 * This file is part of FFmpeg.
 *
 * FFmpeg is free software; you can redistribute it and/or
 * modify it under the terms of the GNU Lesser General Public
 * License as published by the Free Software Foundation; either
 * version 2.1 of the License, or (at your option) any later version.
 *
 * FFmpeg is distributed in the hope that it will be useful,
 * but WITHOUT ANY WARRANTY; without even the implied warranty of
 * MERCHANTABILITY or FITNESS FOR A PARTICULAR PURPOSE.  See the GNU
 * Lesser General Public License for more details.
 *
 * You should have received a copy of the GNU Lesser General Public
 * License along with FFmpeg; if not, write to the Free Software
 * Foundation, Inc., 51 Franklin Street, Fifth Floor, Boston, MA 02110-1301 USA
 */

/**
 * @file
 * The simplest mpeg encoder (well, it was the simplest!).
 */

#include <stdint.h>

#include "libavutil/internal.h"
#include "libavutil/intmath.h"
#include "libavutil/mathematics.h"
#include "libavutil/pixdesc.h"
#include "libavutil/opt.h"
#include "libavutil/timer.h"
#include "avcodec.h"
#include "dct.h"
#include "idctdsp.h"
#include "mpeg12.h"
#include "mpegvideo.h"
#include "h261.h"
#include "h263.h"
#include "mjpegenc_common.h"
#include "mathops.h"
#include "mpegutils.h"
#include "mjpegenc.h"
#include "msmpeg4.h"
#include "pixblockdsp.h"
#include "qpeldsp.h"
#include "faandct.h"
#include "thread.h"
#include "aandcttab.h"
#include "flv.h"
#include "mpeg4video.h"
#include "internal.h"
#include "bytestream.h"
#include <limits.h>
#include "sp5x.h"

static int encode_picture(MpegEncContext *s, int picture_number);
static int dct_quantize_refine(MpegEncContext *s, int16_t *block, int16_t *weight, int16_t *orig, int n, int qscale);
static int sse_mb(MpegEncContext *s);
static void denoise_dct_c(MpegEncContext *s, int16_t *block);
static int dct_quantize_trellis_c(MpegEncContext *s, int16_t *block, int n, int qscale, int *overflow);

static uint8_t default_mv_penalty[MAX_FCODE + 1][MAX_MV * 2 + 1];
static uint8_t default_fcode_tab[MAX_MV * 2 + 1];

const AVOption ff_mpv_generic_options[] = {
    FF_MPV_COMMON_OPTS
    { NULL },
};

void ff_convert_matrix(MpegEncContext *s, int (*qmat)[64],
                       uint16_t (*qmat16)[2][64],
                       const uint16_t *quant_matrix,
                       int bias, int qmin, int qmax, int intra)
{
    FDCTDSPContext *fdsp = &s->fdsp;
    int qscale;
    int shift = 0;

    for (qscale = qmin; qscale <= qmax; qscale++) {
        int i;
        if (fdsp->fdct == ff_jpeg_fdct_islow_8  ||
            fdsp->fdct == ff_jpeg_fdct_islow_10 ||
            fdsp->fdct == ff_faandct) {
            for (i = 0; i < 64; i++) {
                const int j = s->idsp.idct_permutation[i];
                /* 16 <= qscale * quant_matrix[i] <= 7905
                 * Assume x = ff_aanscales[i] * qscale * quant_matrix[i]
                 *             19952 <=              x  <= 249205026
                 * (1 << 36) / 19952 >= (1 << 36) / (x) >= (1 << 36) / 249205026
                 *           3444240 >= (1 << 36) / (x) >= 275 */

                qmat[qscale][i] = (int)((UINT64_C(1) << QMAT_SHIFT) /
                                        (qscale * quant_matrix[j]));
            }
        } else if (fdsp->fdct == ff_fdct_ifast) {
            for (i = 0; i < 64; i++) {
                const int j = s->idsp.idct_permutation[i];
                /* 16 <= qscale * quant_matrix[i] <= 7905
                 * Assume x = ff_aanscales[i] * qscale * quant_matrix[i]
                 *             19952 <=              x  <= 249205026
                 * (1 << 36) / 19952 >= (1 << 36) / (x) >= (1 << 36) / 249205026
                 *           3444240 >= (1 << 36) / (x) >= 275 */

                qmat[qscale][i] = (int)((UINT64_C(1) << (QMAT_SHIFT + 14)) /
                                        (ff_aanscales[i] * (int64_t)qscale * quant_matrix[j]));
            }
        } else {
            for (i = 0; i < 64; i++) {
                const int j = s->idsp.idct_permutation[i];
                /* We can safely suppose that 16 <= quant_matrix[i] <= 255
                 * Assume x = qscale * quant_matrix[i]
                 * So             16 <=              x  <= 7905
                 * so (1 << 19) / 16 >= (1 << 19) / (x) >= (1 << 19) / 7905
                 * so          32768 >= (1 << 19) / (x) >= 67 */
                qmat[qscale][i] = (int)((UINT64_C(1) << QMAT_SHIFT) /
                                        (qscale * quant_matrix[j]));
                //qmat  [qscale][i] = (1 << QMAT_SHIFT_MMX) /
                //                    (qscale * quant_matrix[i]);
                qmat16[qscale][0][i] = (1 << QMAT_SHIFT_MMX) /
                                       (qscale * quant_matrix[j]);

                if (qmat16[qscale][0][i] == 0 ||
                    qmat16[qscale][0][i] == 128 * 256)
                    qmat16[qscale][0][i] = 128 * 256 - 1;
                qmat16[qscale][1][i] =
                    ROUNDED_DIV(bias << (16 - QUANT_BIAS_SHIFT),
                                qmat16[qscale][0][i]);
            }
        }

        for (i = intra; i < 64; i++) {
            int64_t max = 8191;
            if (fdsp->fdct == ff_fdct_ifast) {
                max = (8191LL * ff_aanscales[i]) >> 14;
            }
            while (((max * qmat[qscale][i]) >> shift) > INT_MAX) {
                shift++;
            }
        }
    }
    if (shift) {
        av_log(NULL, AV_LOG_INFO,
               "Warning, QMAT_SHIFT is larger than %d, overflows possible\n",
               QMAT_SHIFT - shift);
    }
}

static inline void update_qscale(MpegEncContext *s)
{
    s->qscale = (s->lambda * 139 + FF_LAMBDA_SCALE * 64) >>
                (FF_LAMBDA_SHIFT + 7);
    s->qscale = av_clip(s->qscale, s->avctx->qmin, s->avctx->qmax);

    s->lambda2 = (s->lambda * s->lambda + FF_LAMBDA_SCALE / 2) >>
                 FF_LAMBDA_SHIFT;
}

void ff_write_quant_matrix(PutBitContext *pb, uint16_t *matrix)
{
    int i;

    if (matrix) {
        put_bits(pb, 1, 1);
        for (i = 0; i < 64; i++) {
            put_bits(pb, 8, matrix[ff_zigzag_direct[i]]);
        }
    } else
        put_bits(pb, 1, 0);
}

/**
 * init s->current_picture.qscale_table from s->lambda_table
 */
void ff_init_qscale_tab(MpegEncContext *s)
{
    int8_t * const qscale_table = s->current_picture.qscale_table;
    int i;

    for (i = 0; i < s->mb_num; i++) {
        unsigned int lam = s->lambda_table[s->mb_index2xy[i]];
        int qp = (lam * 139 + FF_LAMBDA_SCALE * 64) >> (FF_LAMBDA_SHIFT + 7);
        qscale_table[s->mb_index2xy[i]] = av_clip(qp, s->avctx->qmin,
                                                  s->avctx->qmax);
    }
}

static void update_duplicate_context_after_me(MpegEncContext *dst,
                                              MpegEncContext *src)
{
#define COPY(a) dst->a= src->a
    COPY(pict_type);
    COPY(current_picture);
    COPY(f_code);
    COPY(b_code);
    COPY(qscale);
    COPY(lambda);
    COPY(lambda2);
    COPY(picture_in_gop_number);
    COPY(gop_picture_number);
    COPY(frame_pred_frame_dct); // FIXME don't set in encode_header
    COPY(progressive_frame);    // FIXME don't set in encode_header
    COPY(partitioned_frame);    // FIXME don't set in encode_header
#undef COPY
}

/**
 * Set the given MpegEncContext to defaults for encoding.
 * the changed fields will not depend upon the prior state of the MpegEncContext.
 */
static void MPV_encode_defaults(MpegEncContext *s)
{
    int i;
    ff_MPV_common_defaults(s);

    for (i = -16; i < 16; i++) {
        default_fcode_tab[i + MAX_MV] = 1;
    }
    s->me.mv_penalty = default_mv_penalty;
    s->fcode_tab     = default_fcode_tab;

    s->input_picture_number  = 0;
    s->picture_in_gop_number = 0;
}

av_cold int ff_dct_encode_init(MpegEncContext *s) {
    if (ARCH_X86)
        ff_dct_encode_init_x86(s);

    if (CONFIG_H263_ENCODER)
        ff_h263dsp_init(&s->h263dsp);
    if (!s->dct_quantize)
        s->dct_quantize = ff_dct_quantize_c;
    if (!s->denoise_dct)
        s->denoise_dct  = denoise_dct_c;
    s->fast_dct_quantize = s->dct_quantize;
    if (s->avctx->trellis)
        s->dct_quantize  = dct_quantize_trellis_c;

    return 0;
}

/* init video encoder */
av_cold int ff_MPV_encode_init(AVCodecContext *avctx)
{
    MpegEncContext *s = avctx->priv_data;
    int i, ret, format_supported;

    MPV_encode_defaults(s);

    switch (avctx->codec_id) {
    case AV_CODEC_ID_MPEG2VIDEO:
        if (avctx->pix_fmt != AV_PIX_FMT_YUV420P &&
            avctx->pix_fmt != AV_PIX_FMT_YUV422P) {
            av_log(avctx, AV_LOG_ERROR,
                   "only YUV420 and YUV422 are supported\n");
            return -1;
        }
        break;
    case AV_CODEC_ID_MJPEG:
    case AV_CODEC_ID_AMV:
        format_supported = 0;
        /* JPEG color space */
        if (avctx->pix_fmt == AV_PIX_FMT_YUVJ420P ||
            avctx->pix_fmt == AV_PIX_FMT_YUVJ422P ||
            avctx->pix_fmt == AV_PIX_FMT_YUVJ444P ||
            (avctx->color_range == AVCOL_RANGE_JPEG &&
             (avctx->pix_fmt == AV_PIX_FMT_YUV420P ||
              avctx->pix_fmt == AV_PIX_FMT_YUV422P ||
              avctx->pix_fmt == AV_PIX_FMT_YUV444P)))
            format_supported = 1;
        /* MPEG color space */
        else if (avctx->strict_std_compliance <= FF_COMPLIANCE_UNOFFICIAL &&
                 (avctx->pix_fmt == AV_PIX_FMT_YUV420P ||
                  avctx->pix_fmt == AV_PIX_FMT_YUV422P ||
                  avctx->pix_fmt == AV_PIX_FMT_YUV444P))
            format_supported = 1;

        if (!format_supported) {
            av_log(avctx, AV_LOG_ERROR, "colorspace not supported in jpeg\n");
            return -1;
        }
        break;
    default:
        if (avctx->pix_fmt != AV_PIX_FMT_YUV420P) {
            av_log(avctx, AV_LOG_ERROR, "only YUV420 is supported\n");
            return -1;
        }
    }

    switch (avctx->pix_fmt) {
    case AV_PIX_FMT_YUVJ444P:
    case AV_PIX_FMT_YUV444P:
        s->chroma_format = CHROMA_444;
        break;
    case AV_PIX_FMT_YUVJ422P:
    case AV_PIX_FMT_YUV422P:
        s->chroma_format = CHROMA_422;
        break;
    case AV_PIX_FMT_YUVJ420P:
    case AV_PIX_FMT_YUV420P:
    default:
        s->chroma_format = CHROMA_420;
        break;
    }

    s->bit_rate = avctx->bit_rate;
    s->width    = avctx->width;
    s->height   = avctx->height;
    if (avctx->gop_size > 600 &&
        avctx->strict_std_compliance > FF_COMPLIANCE_EXPERIMENTAL) {
        av_log(avctx, AV_LOG_WARNING,
               "keyframe interval too large!, reducing it from %d to %d\n",
               avctx->gop_size, 600);
        avctx->gop_size = 600;
    }
    s->gop_size     = avctx->gop_size;
    s->avctx        = avctx;
    s->flags        = avctx->flags;
    s->flags2       = avctx->flags2;
    if (avctx->max_b_frames > MAX_B_FRAMES) {
        av_log(avctx, AV_LOG_ERROR, "Too many B-frames requested, maximum "
               "is %d.\n", MAX_B_FRAMES);
        avctx->max_b_frames = MAX_B_FRAMES;
    }
    s->max_b_frames = avctx->max_b_frames;
    s->codec_id     = avctx->codec->id;
    s->strict_std_compliance = avctx->strict_std_compliance;
    s->quarter_sample     = (avctx->flags & CODEC_FLAG_QPEL) != 0;
    s->mpeg_quant         = avctx->mpeg_quant;
    s->rtp_mode           = !!avctx->rtp_payload_size;
    s->intra_dc_precision = avctx->intra_dc_precision;

    // workaround some differences between how applications specify dc precission
    if (s->intra_dc_precision < 0) {
        s->intra_dc_precision += 8;
    } else if (s->intra_dc_precision >= 8)
        s->intra_dc_precision -= 8;

    if (s->intra_dc_precision < 0) {
        av_log(avctx, AV_LOG_ERROR,
                "intra dc precision must be positive, note some applications use"
                " 0 and some 8 as base meaning 8bit, the value must not be smaller than that\n");
        return AVERROR(EINVAL);
    }

    if (s->intra_dc_precision > (avctx->codec_id == AV_CODEC_ID_MPEG2VIDEO ? 3 : 0)) {
        av_log(avctx, AV_LOG_ERROR, "intra dc precision too large\n");
        return AVERROR(EINVAL);
    }
    s->user_specified_pts = AV_NOPTS_VALUE;

    if (s->gop_size <= 1) {
        s->intra_only = 1;
        s->gop_size   = 12;
    } else {
        s->intra_only = 0;
    }

    s->me_method = avctx->me_method;

    /* Fixed QSCALE */
    s->fixed_qscale = !!(avctx->flags & CODEC_FLAG_QSCALE);

    s->adaptive_quant = (s->avctx->lumi_masking ||
                         s->avctx->dark_masking ||
                         s->avctx->temporal_cplx_masking ||
                         s->avctx->spatial_cplx_masking  ||
                         s->avctx->p_masking      ||
                         s->avctx->border_masking ||
                         (s->mpv_flags & FF_MPV_FLAG_QP_RD)) &&
                        !s->fixed_qscale;

    s->loop_filter      = !!(s->flags & CODEC_FLAG_LOOP_FILTER);

    if (avctx->rc_max_rate && !avctx->rc_buffer_size) {
        switch(avctx->codec_id) {
        case AV_CODEC_ID_MPEG1VIDEO:
        case AV_CODEC_ID_MPEG2VIDEO:
            avctx->rc_buffer_size = FFMAX(avctx->rc_max_rate, 15000000) * 112L / 15000000 * 16384;
            break;
        case AV_CODEC_ID_MPEG4:
        case AV_CODEC_ID_MSMPEG4V1:
        case AV_CODEC_ID_MSMPEG4V2:
        case AV_CODEC_ID_MSMPEG4V3:
            if       (avctx->rc_max_rate >= 15000000) {
                avctx->rc_buffer_size = 320 + (avctx->rc_max_rate - 15000000L) * (760-320) / (38400000 - 15000000);
            } else if(avctx->rc_max_rate >=  2000000) {
                avctx->rc_buffer_size =  80 + (avctx->rc_max_rate -  2000000L) * (320- 80) / (15000000 -  2000000);
            } else if(avctx->rc_max_rate >=   384000) {
                avctx->rc_buffer_size =  40 + (avctx->rc_max_rate -   384000L) * ( 80- 40) / ( 2000000 -   384000);
            } else
                avctx->rc_buffer_size = 40;
            avctx->rc_buffer_size *= 16384;
            break;
        }
        if (avctx->rc_buffer_size) {
            av_log(avctx, AV_LOG_INFO, "Automatically choosing VBV buffer size of %d kbyte\n", avctx->rc_buffer_size/8192);
        }
    }

    if ((!avctx->rc_max_rate) != (!avctx->rc_buffer_size)) {
        av_log(avctx, AV_LOG_ERROR, "Either both buffer size and max rate or neither must be specified\n");
        return -1;
    }

    if (avctx->rc_min_rate && avctx->rc_max_rate != avctx->rc_min_rate) {
        av_log(avctx, AV_LOG_INFO,
               "Warning min_rate > 0 but min_rate != max_rate isn't recommended!\n");
    }

    if (avctx->rc_min_rate && avctx->rc_min_rate > avctx->bit_rate) {
        av_log(avctx, AV_LOG_ERROR, "bitrate below min bitrate\n");
        return -1;
    }

    if (avctx->rc_max_rate && avctx->rc_max_rate < avctx->bit_rate) {
        av_log(avctx, AV_LOG_ERROR, "bitrate above max bitrate\n");
        return -1;
    }

    if (avctx->rc_max_rate &&
        avctx->rc_max_rate == avctx->bit_rate &&
        avctx->rc_max_rate != avctx->rc_min_rate) {
        av_log(avctx, AV_LOG_INFO,
               "impossible bitrate constraints, this will fail\n");
    }

    if (avctx->rc_buffer_size &&
        avctx->bit_rate * (int64_t)avctx->time_base.num >
            avctx->rc_buffer_size * (int64_t)avctx->time_base.den) {
        av_log(avctx, AV_LOG_ERROR, "VBV buffer too small for bitrate\n");
        return -1;
    }

    if (!s->fixed_qscale &&
        avctx->bit_rate * av_q2d(avctx->time_base) >
            avctx->bit_rate_tolerance) {
        av_log(avctx, AV_LOG_WARNING,
               "bitrate tolerance %d too small for bitrate %d, overriding\n", avctx->bit_rate_tolerance, avctx->bit_rate);
        avctx->bit_rate_tolerance = 5 * avctx->bit_rate * av_q2d(avctx->time_base);
    }

    if (s->avctx->rc_max_rate &&
        s->avctx->rc_min_rate == s->avctx->rc_max_rate &&
        (s->codec_id == AV_CODEC_ID_MPEG1VIDEO ||
         s->codec_id == AV_CODEC_ID_MPEG2VIDEO) &&
        90000LL * (avctx->rc_buffer_size - 1) >
            s->avctx->rc_max_rate * 0xFFFFLL) {
        av_log(avctx, AV_LOG_INFO,
               "Warning vbv_delay will be set to 0xFFFF (=VBR) as the "
               "specified vbv buffer is too large for the given bitrate!\n");
    }

    if ((s->flags & CODEC_FLAG_4MV)  && s->codec_id != AV_CODEC_ID_MPEG4 &&
        s->codec_id != AV_CODEC_ID_H263 && s->codec_id != AV_CODEC_ID_H263P &&
        s->codec_id != AV_CODEC_ID_FLV1) {
        av_log(avctx, AV_LOG_ERROR, "4MV not supported by codec\n");
        return -1;
    }

    if (s->obmc && s->avctx->mb_decision != FF_MB_DECISION_SIMPLE) {
        av_log(avctx, AV_LOG_ERROR,
               "OBMC is only supported with simple mb decision\n");
        return -1;
    }

    if (s->quarter_sample && s->codec_id != AV_CODEC_ID_MPEG4) {
        av_log(avctx, AV_LOG_ERROR, "qpel not supported by codec\n");
        return -1;
    }

    if (s->max_b_frames                    &&
        s->codec_id != AV_CODEC_ID_MPEG4      &&
        s->codec_id != AV_CODEC_ID_MPEG1VIDEO &&
        s->codec_id != AV_CODEC_ID_MPEG2VIDEO) {
        av_log(avctx, AV_LOG_ERROR, "b frames not supported by codec\n");
        return -1;
    }
    if (s->max_b_frames < 0) {
        av_log(avctx, AV_LOG_ERROR,
               "max b frames must be 0 or positive for mpegvideo based encoders\n");
        return -1;
    }

    if ((s->codec_id == AV_CODEC_ID_MPEG4 ||
         s->codec_id == AV_CODEC_ID_H263  ||
         s->codec_id == AV_CODEC_ID_H263P) &&
        (avctx->sample_aspect_ratio.num > 255 ||
         avctx->sample_aspect_ratio.den > 255)) {
        av_log(avctx, AV_LOG_WARNING,
               "Invalid pixel aspect ratio %i/%i, limit is 255/255 reducing\n",
               avctx->sample_aspect_ratio.num, avctx->sample_aspect_ratio.den);
        av_reduce(&avctx->sample_aspect_ratio.num, &avctx->sample_aspect_ratio.den,
                   avctx->sample_aspect_ratio.num,  avctx->sample_aspect_ratio.den, 255);
    }

    if ((s->codec_id == AV_CODEC_ID_H263  ||
         s->codec_id == AV_CODEC_ID_H263P) &&
        (avctx->width  > 2048 ||
         avctx->height > 1152 )) {
        av_log(avctx, AV_LOG_ERROR, "H.263 does not support resolutions above 2048x1152\n");
        return -1;
    }
    if ((s->codec_id == AV_CODEC_ID_H263  ||
         s->codec_id == AV_CODEC_ID_H263P) &&
        ((avctx->width &3) ||
         (avctx->height&3) )) {
        av_log(avctx, AV_LOG_ERROR, "w/h must be a multiple of 4\n");
        return -1;
    }

    if (s->codec_id == AV_CODEC_ID_MPEG1VIDEO &&
        (avctx->width  > 4095 ||
         avctx->height > 4095 )) {
        av_log(avctx, AV_LOG_ERROR, "MPEG-1 does not support resolutions above 4095x4095\n");
        return -1;
    }

    if (s->codec_id == AV_CODEC_ID_MPEG2VIDEO &&
        (avctx->width  > 16383 ||
         avctx->height > 16383 )) {
        av_log(avctx, AV_LOG_ERROR, "MPEG-2 does not support resolutions above 16383x16383\n");
        return -1;
    }

    if (s->codec_id == AV_CODEC_ID_RV10 &&
        (avctx->width &15 ||
         avctx->height&15 )) {
        av_log(avctx, AV_LOG_ERROR, "width and height must be a multiple of 16\n");
        return AVERROR(EINVAL);
    }

    if (s->codec_id == AV_CODEC_ID_RV20 &&
        (avctx->width &3 ||
         avctx->height&3 )) {
        av_log(avctx, AV_LOG_ERROR, "width and height must be a multiple of 4\n");
        return AVERROR(EINVAL);
    }

    if ((s->codec_id == AV_CODEC_ID_WMV1 ||
         s->codec_id == AV_CODEC_ID_WMV2) &&
         avctx->width & 1) {
         av_log(avctx, AV_LOG_ERROR, "width must be multiple of 2\n");
         return -1;
    }

    if ((s->flags & (CODEC_FLAG_INTERLACED_DCT | CODEC_FLAG_INTERLACED_ME)) &&
        s->codec_id != AV_CODEC_ID_MPEG4 && s->codec_id != AV_CODEC_ID_MPEG2VIDEO) {
        av_log(avctx, AV_LOG_ERROR, "interlacing not supported by codec\n");
        return -1;
    }

    // FIXME mpeg2 uses that too
    if (s->mpeg_quant && (   s->codec_id != AV_CODEC_ID_MPEG4
                          && s->codec_id != AV_CODEC_ID_MPEG2VIDEO)) {
        av_log(avctx, AV_LOG_ERROR,
               "mpeg2 style quantization not supported by codec\n");
        return -1;
    }

    if ((s->mpv_flags & FF_MPV_FLAG_CBP_RD) && !avctx->trellis) {
        av_log(avctx, AV_LOG_ERROR, "CBP RD needs trellis quant\n");
        return -1;
    }

    if ((s->mpv_flags & FF_MPV_FLAG_QP_RD) &&
        s->avctx->mb_decision != FF_MB_DECISION_RD) {
        av_log(avctx, AV_LOG_ERROR, "QP RD needs mbd=2\n");
        return -1;
    }

    if (s->avctx->scenechange_threshold < 1000000000 &&
        (s->flags & CODEC_FLAG_CLOSED_GOP)) {
        av_log(avctx, AV_LOG_ERROR,
               "closed gop with scene change detection are not supported yet, "
               "set threshold to 1000000000\n");
        return -1;
    }

    if (s->flags & CODEC_FLAG_LOW_DELAY) {
        if (s->codec_id != AV_CODEC_ID_MPEG2VIDEO) {
            av_log(avctx, AV_LOG_ERROR,
                  "low delay forcing is only available for mpeg2\n");
            return -1;
        }
        if (s->max_b_frames != 0) {
            av_log(avctx, AV_LOG_ERROR,
                   "b frames cannot be used with low delay\n");
            return -1;
        }
    }

    if (s->q_scale_type == 1) {
        if (avctx->qmax > 12) {
            av_log(avctx, AV_LOG_ERROR,
                   "non linear quant only supports qmax <= 12 currently\n");
            return -1;
        }
    }

    if (s->avctx->thread_count > 1         &&
        s->codec_id != AV_CODEC_ID_MPEG4      &&
        s->codec_id != AV_CODEC_ID_MPEG1VIDEO &&
        s->codec_id != AV_CODEC_ID_MPEG2VIDEO &&
        s->codec_id != AV_CODEC_ID_MJPEG      &&
        (s->codec_id != AV_CODEC_ID_H263P)) {
        av_log(avctx, AV_LOG_ERROR,
               "multi threaded encoding not supported by codec\n");
        return -1;
    }

    if (s->avctx->thread_count < 1) {
        av_log(avctx, AV_LOG_ERROR,
               "automatic thread number detection not supported by codec, "
               "patch welcome\n");
        return -1;
    }

    if (s->avctx->slices > 1 || s->avctx->thread_count > 1)
        s->rtp_mode = 1;

    if (s->avctx->thread_count > 1 && s->codec_id == AV_CODEC_ID_H263P)
        s->h263_slice_structured = 1;

    if (!avctx->time_base.den || !avctx->time_base.num) {
        av_log(avctx, AV_LOG_ERROR, "framerate not set\n");
        return -1;
    }

    i = (INT_MAX / 2 + 128) >> 8;
    if (avctx->mb_threshold >= i) {
        av_log(avctx, AV_LOG_ERROR, "mb_threshold too large, max is %d\n",
               i - 1);
        return -1;
    }

    if (avctx->b_frame_strategy && (avctx->flags & CODEC_FLAG_PASS2)) {
        av_log(avctx, AV_LOG_INFO,
               "notice: b_frame_strategy only affects the first pass\n");
        avctx->b_frame_strategy = 0;
    }

    i = av_gcd(avctx->time_base.den, avctx->time_base.num);
    if (i > 1) {
        av_log(avctx, AV_LOG_INFO, "removing common factors from framerate\n");
        avctx->time_base.den /= i;
        avctx->time_base.num /= i;
        //return -1;
    }

    if (s->mpeg_quant || s->codec_id == AV_CODEC_ID_MPEG1VIDEO || s->codec_id == AV_CODEC_ID_MPEG2VIDEO || s->codec_id == AV_CODEC_ID_MJPEG || s->codec_id==AV_CODEC_ID_AMV) {
        // (a + x * 3 / 8) / x
        s->intra_quant_bias = 3 << (QUANT_BIAS_SHIFT - 3);
        s->inter_quant_bias = 0;
    } else {
        s->intra_quant_bias = 0;
        // (a - x / 4) / x
        s->inter_quant_bias = -(1 << (QUANT_BIAS_SHIFT - 2));
    }

    if (avctx->qmin > avctx->qmax || avctx->qmin <= 0) {
        av_log(avctx, AV_LOG_ERROR, "qmin and or qmax are invalid, they must be 0 < min <= max\n");
        return AVERROR(EINVAL);
    }

    if (avctx->intra_quant_bias != FF_DEFAULT_QUANT_BIAS)
        s->intra_quant_bias = avctx->intra_quant_bias;
    if (avctx->inter_quant_bias != FF_DEFAULT_QUANT_BIAS)
        s->inter_quant_bias = avctx->inter_quant_bias;

    av_log(avctx, AV_LOG_DEBUG, "intra_quant_bias = %d inter_quant_bias = %d\n",s->intra_quant_bias,s->inter_quant_bias);

    if (avctx->codec_id == AV_CODEC_ID_MPEG4 &&
        s->avctx->time_base.den > (1 << 16) - 1) {
        av_log(avctx, AV_LOG_ERROR,
               "timebase %d/%d not supported by MPEG 4 standard, "
               "the maximum admitted value for the timebase denominator "
               "is %d\n", s->avctx->time_base.num, s->avctx->time_base.den,
               (1 << 16) - 1);
        return -1;
    }
    s->time_increment_bits = av_log2(s->avctx->time_base.den - 1) + 1;

    switch (avctx->codec->id) {
    case AV_CODEC_ID_MPEG1VIDEO:
        s->out_format = FMT_MPEG1;
        s->low_delay  = !!(s->flags & CODEC_FLAG_LOW_DELAY);
        avctx->delay  = s->low_delay ? 0 : (s->max_b_frames + 1);
        break;
    case AV_CODEC_ID_MPEG2VIDEO:
        s->out_format = FMT_MPEG1;
        s->low_delay  = !!(s->flags & CODEC_FLAG_LOW_DELAY);
        avctx->delay  = s->low_delay ? 0 : (s->max_b_frames + 1);
        s->rtp_mode   = 1;
        break;
    case AV_CODEC_ID_MJPEG:
    case AV_CODEC_ID_AMV:
        s->out_format = FMT_MJPEG;
        s->intra_only = 1; /* force intra only for jpeg */
        if (!CONFIG_MJPEG_ENCODER ||
            ff_mjpeg_encode_init(s) < 0)
            return -1;
        avctx->delay = 0;
        s->low_delay = 1;
        break;
    case AV_CODEC_ID_H261:
        if (!CONFIG_H261_ENCODER)
            return -1;
        if (ff_h261_get_picture_format(s->width, s->height) < 0) {
            av_log(avctx, AV_LOG_ERROR,
                   "The specified picture size of %dx%d is not valid for the "
                   "H.261 codec.\nValid sizes are 176x144, 352x288\n",
                    s->width, s->height);
            return -1;
        }
        s->out_format = FMT_H261;
        avctx->delay  = 0;
        s->low_delay  = 1;
        break;
    case AV_CODEC_ID_H263:
        if (!CONFIG_H263_ENCODER)
            return -1;
        if (ff_match_2uint16(ff_h263_format, FF_ARRAY_ELEMS(ff_h263_format),
                             s->width, s->height) == 8) {
            av_log(avctx, AV_LOG_ERROR,
                   "The specified picture size of %dx%d is not valid for "
                   "the H.263 codec.\nValid sizes are 128x96, 176x144, "
                   "352x288, 704x576, and 1408x1152. "
                   "Try H.263+.\n", s->width, s->height);
            return -1;
        }
        s->out_format = FMT_H263;
        avctx->delay  = 0;
        s->low_delay  = 1;
        break;
    case AV_CODEC_ID_H263P:
        s->out_format = FMT_H263;
        s->h263_plus  = 1;
        /* Fx */
        s->h263_aic        = (avctx->flags & CODEC_FLAG_AC_PRED) ? 1 : 0;
        s->modified_quant  = s->h263_aic;
        s->loop_filter     = (avctx->flags & CODEC_FLAG_LOOP_FILTER) ? 1 : 0;
        s->unrestricted_mv = s->obmc || s->loop_filter || s->umvplus;

        /* /Fx */
        /* These are just to be sure */
        avctx->delay = 0;
        s->low_delay = 1;
        break;
    case AV_CODEC_ID_FLV1:
        s->out_format      = FMT_H263;
        s->h263_flv        = 2; /* format = 1; 11-bit codes */
        s->unrestricted_mv = 1;
        s->rtp_mode  = 0; /* don't allow GOB */
        avctx->delay = 0;
        s->low_delay = 1;
        break;
    case AV_CODEC_ID_RV10:
        s->out_format = FMT_H263;
        avctx->delay  = 0;
        s->low_delay  = 1;
        break;
    case AV_CODEC_ID_RV20:
        s->out_format      = FMT_H263;
        avctx->delay       = 0;
        s->low_delay       = 1;
        s->modified_quant  = 1;
        s->h263_aic        = 1;
        s->h263_plus       = 1;
        s->loop_filter     = 1;
        s->unrestricted_mv = 0;
        break;
    case AV_CODEC_ID_MPEG4:
        s->out_format      = FMT_H263;
        s->h263_pred       = 1;
        s->unrestricted_mv = 1;
        s->low_delay       = s->max_b_frames ? 0 : 1;
        avctx->delay       = s->low_delay ? 0 : (s->max_b_frames + 1);
        break;
    case AV_CODEC_ID_MSMPEG4V2:
        s->out_format      = FMT_H263;
        s->h263_pred       = 1;
        s->unrestricted_mv = 1;
        s->msmpeg4_version = 2;
        avctx->delay       = 0;
        s->low_delay       = 1;
        break;
    case AV_CODEC_ID_MSMPEG4V3:
        s->out_format        = FMT_H263;
        s->h263_pred         = 1;
        s->unrestricted_mv   = 1;
        s->msmpeg4_version   = 3;
        s->flipflop_rounding = 1;
        avctx->delay         = 0;
        s->low_delay         = 1;
        break;
    case AV_CODEC_ID_WMV1:
        s->out_format        = FMT_H263;
        s->h263_pred         = 1;
        s->unrestricted_mv   = 1;
        s->msmpeg4_version   = 4;
        s->flipflop_rounding = 1;
        avctx->delay         = 0;
        s->low_delay         = 1;
        break;
    case AV_CODEC_ID_WMV2:
        s->out_format        = FMT_H263;
        s->h263_pred         = 1;
        s->unrestricted_mv   = 1;
        s->msmpeg4_version   = 5;
        s->flipflop_rounding = 1;
        avctx->delay         = 0;
        s->low_delay         = 1;
        break;
    default:
        return -1;
    }

    avctx->has_b_frames = !s->low_delay;

    s->encoding = 1;

    s->progressive_frame    =
    s->progressive_sequence = !(avctx->flags & (CODEC_FLAG_INTERLACED_DCT |
                                                CODEC_FLAG_INTERLACED_ME) ||
                                s->alternate_scan);

    /* init */
    if (ff_MPV_common_init(s) < 0)
        return -1;

    ff_fdctdsp_init(&s->fdsp, avctx);
    ff_me_cmp_init(&s->mecc, avctx);
    ff_mpegvideoencdsp_init(&s->mpvencdsp, avctx);
    ff_pixblockdsp_init(&s->pdsp, avctx);
    ff_qpeldsp_init(&s->qdsp);

    s->avctx->coded_frame = s->current_picture.f;

    if (s->msmpeg4_version) {
        FF_ALLOCZ_OR_GOTO(s->avctx, s->ac_stats,
                          2 * 2 * (MAX_LEVEL + 1) *
                          (MAX_RUN + 1) * 2 * sizeof(int), fail);
    }
    FF_ALLOCZ_OR_GOTO(s->avctx, s->avctx->stats_out, 256, fail);

    FF_ALLOCZ_OR_GOTO(s->avctx, s->q_intra_matrix,   64 * 32 * sizeof(int), fail);
    FF_ALLOCZ_OR_GOTO(s->avctx, s->q_chroma_intra_matrix, 64 * 32 * sizeof(int), fail);
    FF_ALLOCZ_OR_GOTO(s->avctx, s->q_inter_matrix,   64 * 32 * sizeof(int), fail);
    FF_ALLOCZ_OR_GOTO(s->avctx, s->q_intra_matrix16, 64 * 32 * 2 * sizeof(uint16_t), fail);
    FF_ALLOCZ_OR_GOTO(s->avctx, s->q_chroma_intra_matrix16, 64 * 32 * 2 * sizeof(uint16_t), fail);
    FF_ALLOCZ_OR_GOTO(s->avctx, s->q_inter_matrix16, 64 * 32 * 2 * sizeof(uint16_t), fail);
    FF_ALLOCZ_OR_GOTO(s->avctx, s->input_picture,
                      MAX_PICTURE_COUNT * sizeof(Picture *), fail);
    FF_ALLOCZ_OR_GOTO(s->avctx, s->reordered_input_picture,
                      MAX_PICTURE_COUNT * sizeof(Picture *), fail);

    if (s->avctx->noise_reduction) {
        FF_ALLOCZ_OR_GOTO(s->avctx, s->dct_offset,
                          2 * 64 * sizeof(uint16_t), fail);
    }

    ff_dct_encode_init(s);

    if ((CONFIG_H263P_ENCODER || CONFIG_RV20_ENCODER) && s->modified_quant)
        s->chroma_qscale_table = ff_h263_chroma_qscale_table;

    s->quant_precision = 5;

    ff_set_cmp(&s->mecc, s->mecc.ildct_cmp,      s->avctx->ildct_cmp);
    ff_set_cmp(&s->mecc, s->mecc.frame_skip_cmp, s->avctx->frame_skip_cmp);

    if (CONFIG_H261_ENCODER && s->out_format == FMT_H261)
        ff_h261_encode_init(s);
    if (CONFIG_H263_ENCODER && s->out_format == FMT_H263)
        ff_h263_encode_init(s);
    if (CONFIG_MSMPEG4_ENCODER && s->msmpeg4_version)
        ff_msmpeg4_encode_init(s);
    if ((CONFIG_MPEG1VIDEO_ENCODER || CONFIG_MPEG2VIDEO_ENCODER)
        && s->out_format == FMT_MPEG1)
        ff_mpeg1_encode_init(s);

    /* init q matrix */
    for (i = 0; i < 64; i++) {
        int j = s->idsp.idct_permutation[i];
        if (CONFIG_MPEG4_ENCODER && s->codec_id == AV_CODEC_ID_MPEG4 &&
            s->mpeg_quant) {
            s->intra_matrix[j] = ff_mpeg4_default_intra_matrix[i];
            s->inter_matrix[j] = ff_mpeg4_default_non_intra_matrix[i];
        } else if (s->out_format == FMT_H263 || s->out_format == FMT_H261) {
            s->intra_matrix[j] =
            s->inter_matrix[j] = ff_mpeg1_default_non_intra_matrix[i];
        } else {
            /* mpeg1/2 */
            s->intra_matrix[j] = ff_mpeg1_default_intra_matrix[i];
            s->inter_matrix[j] = ff_mpeg1_default_non_intra_matrix[i];
        }
        if (s->avctx->intra_matrix)
            s->intra_matrix[j] = s->avctx->intra_matrix[i];
        if (s->avctx->inter_matrix)
            s->inter_matrix[j] = s->avctx->inter_matrix[i];
    }

    /* precompute matrix */
    /* for mjpeg, we do include qscale in the matrix */
    if (s->out_format != FMT_MJPEG) {
        ff_convert_matrix(s, s->q_intra_matrix, s->q_intra_matrix16,
                          s->intra_matrix, s->intra_quant_bias, avctx->qmin,
                          31, 1);
        ff_convert_matrix(s, s->q_inter_matrix, s->q_inter_matrix16,
                          s->inter_matrix, s->inter_quant_bias, avctx->qmin,
                          31, 0);
    }

    if (ff_rate_control_init(s) < 0)
        return -1;

#if FF_API_ERROR_RATE
    FF_DISABLE_DEPRECATION_WARNINGS
    if (avctx->error_rate)
        s->error_rate = avctx->error_rate;
    FF_ENABLE_DEPRECATION_WARNINGS;
#endif

#if FF_API_NORMALIZE_AQP
    FF_DISABLE_DEPRECATION_WARNINGS
    if (avctx->flags & CODEC_FLAG_NORMALIZE_AQP)
        s->mpv_flags |= FF_MPV_FLAG_NAQ;
    FF_ENABLE_DEPRECATION_WARNINGS;
#endif

#if FF_API_MV0
    FF_DISABLE_DEPRECATION_WARNINGS
    if (avctx->flags & CODEC_FLAG_MV0)
        s->mpv_flags |= FF_MPV_FLAG_MV0;
    FF_ENABLE_DEPRECATION_WARNINGS
#endif

    if (avctx->b_frame_strategy == 2) {
        for (i = 0; i < s->max_b_frames + 2; i++) {
            s->tmp_frames[i] = av_frame_alloc();
            if (!s->tmp_frames[i])
                return AVERROR(ENOMEM);

            s->tmp_frames[i]->format = AV_PIX_FMT_YUV420P;
            s->tmp_frames[i]->width  = s->width  >> avctx->brd_scale;
            s->tmp_frames[i]->height = s->height >> avctx->brd_scale;

            ret = av_frame_get_buffer(s->tmp_frames[i], 32);
            if (ret < 0)
                return ret;
        }
    }

    return 0;
fail:
    ff_MPV_encode_end(avctx);
    return AVERROR_UNKNOWN;
}

av_cold int ff_MPV_encode_end(AVCodecContext *avctx)
{
    MpegEncContext *s = avctx->priv_data;
    int i;

    ff_rate_control_uninit(s);

    ff_MPV_common_end(s);
    if (CONFIG_MJPEG_ENCODER &&
        s->out_format == FMT_MJPEG)
        ff_mjpeg_encode_close(s);

    av_freep(&avctx->extradata);

    for (i = 0; i < FF_ARRAY_ELEMS(s->tmp_frames); i++)
        av_frame_free(&s->tmp_frames[i]);

    ff_free_picture_tables(&s->new_picture);
    ff_mpeg_unref_picture(s, &s->new_picture);

    av_freep(&s->avctx->stats_out);
    av_freep(&s->ac_stats);

    if(s->q_chroma_intra_matrix   != s->q_intra_matrix  ) av_freep(&s->q_chroma_intra_matrix);
    if(s->q_chroma_intra_matrix16 != s->q_intra_matrix16) av_freep(&s->q_chroma_intra_matrix16);
    s->q_chroma_intra_matrix=   NULL;
    s->q_chroma_intra_matrix16= NULL;
    av_freep(&s->q_intra_matrix);
    av_freep(&s->q_inter_matrix);
    av_freep(&s->q_intra_matrix16);
    av_freep(&s->q_inter_matrix16);
    av_freep(&s->input_picture);
    av_freep(&s->reordered_input_picture);
    av_freep(&s->dct_offset);

    return 0;
}

static int get_sae(uint8_t *src, int ref, int stride)
{
    int x,y;
    int acc = 0;

    for (y = 0; y < 16; y++) {
        for (x = 0; x < 16; x++) {
            acc += FFABS(src[x + y * stride] - ref);
        }
    }

    return acc;
}

static int get_intra_count(MpegEncContext *s, uint8_t *src,
                           uint8_t *ref, int stride)
{
    int x, y, w, h;
    int acc = 0;

    w = s->width  & ~15;
    h = s->height & ~15;

    for (y = 0; y < h; y += 16) {
        for (x = 0; x < w; x += 16) {
            int offset = x + y * stride;
            int sad  = s->mecc.sad[0](NULL, src + offset, ref + offset,
                                      stride, 16);
            int mean = (s->mpvencdsp.pix_sum(src + offset, stride) + 128) >> 8;
            int sae  = get_sae(src + offset, mean, stride);

            acc += sae + 500 < sad;
        }
    }
    return acc;
}


static int load_input_picture(MpegEncContext *s, const AVFrame *pic_arg)
{
    Picture *pic = NULL;
    int64_t pts;
    int i, display_picture_number = 0, ret;
    const int encoding_delay = s->max_b_frames ? s->max_b_frames :
                                                 (s->low_delay ? 0 : 1);
    int direct = 1;

    if (pic_arg) {
        pts = pic_arg->pts;
        display_picture_number = s->input_picture_number++;

        if (pts != AV_NOPTS_VALUE) {
            if (s->user_specified_pts != AV_NOPTS_VALUE) {
                int64_t last = s->user_specified_pts;

                if (pts <= last) {
                    av_log(s->avctx, AV_LOG_ERROR,
                           "Invalid pts (%"PRId64") <= last (%"PRId64")\n",
                           pts, last);
                    return AVERROR(EINVAL);
                }

                if (!s->low_delay && display_picture_number == 1)
                    s->dts_delta = pts - last;
            }
            s->user_specified_pts = pts;
        } else {
            if (s->user_specified_pts != AV_NOPTS_VALUE) {
                s->user_specified_pts =
                pts = s->user_specified_pts + 1;
                av_log(s->avctx, AV_LOG_INFO,
                       "Warning: AVFrame.pts=? trying to guess (%"PRId64")\n",
                       pts);
            } else {
                pts = display_picture_number;
            }
        }
    }

    if (pic_arg) {
        if (!pic_arg->buf[0])
            direct = 0;
        if (pic_arg->linesize[0] != s->linesize)
            direct = 0;
        if (pic_arg->linesize[1] != s->uvlinesize)
            direct = 0;
        if (pic_arg->linesize[2] != s->uvlinesize)
            direct = 0;
        if ((s->width & 15) || (s->height & 15))
            direct = 0;
        if (((intptr_t)(pic_arg->data[0])) & (STRIDE_ALIGN-1))
            direct = 0;
        if (s->linesize & (STRIDE_ALIGN-1))
            direct = 0;

        av_dlog(s->avctx, "%d %d %"PTRDIFF_SPECIFIER" %"PTRDIFF_SPECIFIER"\n", pic_arg->linesize[0],
                pic_arg->linesize[1], s->linesize, s->uvlinesize);

        if (direct) {
            i = ff_find_unused_picture(s, 1);
            if (i < 0)
                return i;

            pic = &s->picture[i];
            pic->reference = 3;

            if ((ret = av_frame_ref(pic->f, pic_arg)) < 0)
                return ret;
            if (ff_alloc_picture(s, pic, 1) < 0) {
                return -1;
            }
        } else {
            i = ff_find_unused_picture(s, 0);
            if (i < 0)
                return i;

            pic = &s->picture[i];
            pic->reference = 3;

            if (ff_alloc_picture(s, pic, 0) < 0) {
                return -1;
            }

            if (pic->f->data[0] + INPLACE_OFFSET == pic_arg->data[0] &&
                pic->f->data[1] + INPLACE_OFFSET == pic_arg->data[1] &&
                pic->f->data[2] + INPLACE_OFFSET == pic_arg->data[2]) {
                // empty
            } else {
                int h_chroma_shift, v_chroma_shift;
                av_pix_fmt_get_chroma_sub_sample(s->avctx->pix_fmt,
                                                 &h_chroma_shift,
                                                 &v_chroma_shift);

                for (i = 0; i < 3; i++) {
                    int src_stride = pic_arg->linesize[i];
                    int dst_stride = i ? s->uvlinesize : s->linesize;
                    int h_shift = i ? h_chroma_shift : 0;
                    int v_shift = i ? v_chroma_shift : 0;
                    int w = s->width  >> h_shift;
                    int h = s->height >> v_shift;
                    uint8_t *src = pic_arg->data[i];
                    uint8_t *dst = pic->f->data[i];
                    int vpad = 16;

                    if (   s->codec_id == AV_CODEC_ID_MPEG2VIDEO
                        && !s->progressive_sequence
                        && FFALIGN(s->height, 32) - s->height > 16)
                        vpad = 32;

                    if (!s->avctx->rc_buffer_size)
                        dst += INPLACE_OFFSET;

                    if (src_stride == dst_stride)
                        memcpy(dst, src, src_stride * h);
                    else {
                        int h2 = h;
                        uint8_t *dst2 = dst;
                        while (h2--) {
                            memcpy(dst2, src, w);
                            dst2 += dst_stride;
                            src += src_stride;
                        }
                    }
                    if ((s->width & 15) || (s->height & (vpad-1))) {
                        s->mpvencdsp.draw_edges(dst, dst_stride,
                                                w, h,
                                                16>>h_shift,
                                                vpad>>v_shift,
                                                EDGE_BOTTOM);
                    }
                }
            }
        }
        ret = av_frame_copy_props(pic->f, pic_arg);
        if (ret < 0)
            return ret;

        pic->f->display_picture_number = display_picture_number;
        pic->f->pts = pts; // we set this here to avoid modifiying pic_arg
    }

    /* shift buffer entries */
    for (i = 1; i < MAX_PICTURE_COUNT /*s->encoding_delay + 1*/; i++)
        s->input_picture[i - 1] = s->input_picture[i];

    s->input_picture[encoding_delay] = (Picture*) pic;

    return 0;
}

static int skip_check(MpegEncContext *s, Picture *p, Picture *ref)
{
    int x, y, plane;
    int score = 0;
    int64_t score64 = 0;

    for (plane = 0; plane < 3; plane++) {
        const int stride = p->f->linesize[plane];
        const int bw = plane ? 1 : 2;
        for (y = 0; y < s->mb_height * bw; y++) {
            for (x = 0; x < s->mb_width * bw; x++) {
                int off = p->shared ? 0 : 16;
                uint8_t *dptr = p->f->data[plane] + 8 * (x + y * stride) + off;
                uint8_t *rptr = ref->f->data[plane] + 8 * (x + y * stride);
                int v = s->mecc.frame_skip_cmp[1](s, dptr, rptr, stride, 8);

                switch (FFABS(s->avctx->frame_skip_exp)) {
                case 0: score    =  FFMAX(score, v);          break;
                case 1: score   += FFABS(v);                  break;
                case 2: score64 += v * (int64_t)v;                       break;
                case 3: score64 += FFABS(v * (int64_t)v * v);            break;
                case 4: score64 += (v * (int64_t)v) * (v * (int64_t)v);  break;
                }
            }
        }
    }
    emms_c();

    if (score)
        score64 = score;
    if (s->avctx->frame_skip_exp < 0)
        score64 = pow(score64 / (double)(s->mb_width * s->mb_height),
                      -1.0/s->avctx->frame_skip_exp);

    if (score64 < s->avctx->frame_skip_threshold)
        return 1;
    if (score64 < ((s->avctx->frame_skip_factor * (int64_t)s->lambda) >> 8))
        return 1;
    return 0;
}

static int encode_frame(AVCodecContext *c, AVFrame *frame)
{
    AVPacket pkt = { 0 };
    int ret, got_output;

    av_init_packet(&pkt);
    ret = avcodec_encode_video2(c, &pkt, frame, &got_output);
    if (ret < 0)
        return ret;

    ret = pkt.size;
    av_free_packet(&pkt);
    return ret;
}

static int estimate_best_b_count(MpegEncContext *s)
{
    AVCodec *codec    = avcodec_find_encoder(s->avctx->codec_id);
    AVCodecContext *c = avcodec_alloc_context3(NULL);
    const int scale = s->avctx->brd_scale;
    int i, j, out_size, p_lambda, b_lambda, lambda2;
    int64_t best_rd  = INT64_MAX;
    int best_b_count = -1;

    av_assert0(scale >= 0 && scale <= 3);

    //emms_c();
    //s->next_picture_ptr->quality;
    p_lambda = s->last_lambda_for[AV_PICTURE_TYPE_P];
    //p_lambda * FFABS(s->avctx->b_quant_factor) + s->avctx->b_quant_offset;
    b_lambda = s->last_lambda_for[AV_PICTURE_TYPE_B];
    if (!b_lambda) // FIXME we should do this somewhere else
        b_lambda = p_lambda;
    lambda2  = (b_lambda * b_lambda + (1 << FF_LAMBDA_SHIFT) / 2) >>
               FF_LAMBDA_SHIFT;

    c->width        = s->width  >> scale;
    c->height       = s->height >> scale;
    c->flags        = CODEC_FLAG_QSCALE | CODEC_FLAG_PSNR;
    c->flags       |= s->avctx->flags & CODEC_FLAG_QPEL;
    c->mb_decision  = s->avctx->mb_decision;
    c->me_cmp       = s->avctx->me_cmp;
    c->mb_cmp       = s->avctx->mb_cmp;
    c->me_sub_cmp   = s->avctx->me_sub_cmp;
    c->pix_fmt      = AV_PIX_FMT_YUV420P;
    c->time_base    = s->avctx->time_base;
    c->max_b_frames = s->max_b_frames;

    if (avcodec_open2(c, codec, NULL) < 0)
        return -1;

    for (i = 0; i < s->max_b_frames + 2; i++) {
        Picture pre_input, *pre_input_ptr = i ? s->input_picture[i - 1] :
                                                s->next_picture_ptr;
        uint8_t *data[4];

        if (pre_input_ptr && (!i || s->input_picture[i - 1])) {
            pre_input = *pre_input_ptr;
            memcpy(data, pre_input_ptr->f->data, sizeof(data));

            if (!pre_input.shared && i) {
                data[0] += INPLACE_OFFSET;
                data[1] += INPLACE_OFFSET;
                data[2] += INPLACE_OFFSET;
            }

            s->mpvencdsp.shrink[scale](s->tmp_frames[i]->data[0],
                                       s->tmp_frames[i]->linesize[0],
                                       data[0],
                                       pre_input.f->linesize[0],
                                       c->width, c->height);
            s->mpvencdsp.shrink[scale](s->tmp_frames[i]->data[1],
                                       s->tmp_frames[i]->linesize[1],
                                       data[1],
                                       pre_input.f->linesize[1],
                                       c->width >> 1, c->height >> 1);
            s->mpvencdsp.shrink[scale](s->tmp_frames[i]->data[2],
                                       s->tmp_frames[i]->linesize[2],
                                       data[2],
                                       pre_input.f->linesize[2],
                                       c->width >> 1, c->height >> 1);
        }
    }

    for (j = 0; j < s->max_b_frames + 1; j++) {
        int64_t rd = 0;

        if (!s->input_picture[j])
            break;

        c->error[0] = c->error[1] = c->error[2] = 0;

        s->tmp_frames[0]->pict_type = AV_PICTURE_TYPE_I;
        s->tmp_frames[0]->quality   = 1 * FF_QP2LAMBDA;

        out_size = encode_frame(c, s->tmp_frames[0]);

        //rd += (out_size * lambda2) >> FF_LAMBDA_SHIFT;

        for (i = 0; i < s->max_b_frames + 1; i++) {
            int is_p = i % (j + 1) == j || i == s->max_b_frames;

            s->tmp_frames[i + 1]->pict_type = is_p ?
                                     AV_PICTURE_TYPE_P : AV_PICTURE_TYPE_B;
            s->tmp_frames[i + 1]->quality   = is_p ? p_lambda : b_lambda;

            out_size = encode_frame(c, s->tmp_frames[i + 1]);

            rd += (out_size * lambda2) >> (FF_LAMBDA_SHIFT - 3);
        }

        /* get the delayed frames */
        while (out_size) {
            out_size = encode_frame(c, NULL);
            rd += (out_size * lambda2) >> (FF_LAMBDA_SHIFT - 3);
        }

        rd += c->error[0] + c->error[1] + c->error[2];

        if (rd < best_rd) {
            best_rd = rd;
            best_b_count = j;
        }
    }

    avcodec_close(c);
    av_freep(&c);

    return best_b_count;
}

static int select_input_picture(MpegEncContext *s)
{
    int i, ret;

    for (i = 1; i < MAX_PICTURE_COUNT; i++)
        s->reordered_input_picture[i - 1] = s->reordered_input_picture[i];
    s->reordered_input_picture[MAX_PICTURE_COUNT - 1] = NULL;

    /* set next picture type & ordering */
    if (s->reordered_input_picture[0] == NULL && s->input_picture[0]) {
        if (s->avctx->frame_skip_threshold || s->avctx->frame_skip_factor) {
            if (s->picture_in_gop_number < s->gop_size &&
                s->next_picture_ptr &&
                skip_check(s, s->input_picture[0], s->next_picture_ptr)) {
                // FIXME check that te gop check above is +-1 correct
                av_frame_unref(s->input_picture[0]->f);

                ff_vbv_update(s, 0);

                goto no_output_pic;
            }
        }

        if (/*s->picture_in_gop_number >= s->gop_size ||*/
            s->next_picture_ptr == NULL || s->intra_only) {
            s->reordered_input_picture[0] = s->input_picture[0];
            s->reordered_input_picture[0]->f->pict_type = AV_PICTURE_TYPE_I;
            s->reordered_input_picture[0]->f->coded_picture_number =
                s->coded_picture_number++;
        } else {
            int b_frames;

            if (s->flags & CODEC_FLAG_PASS2) {
                for (i = 0; i < s->max_b_frames + 1; i++) {
                    int pict_num = s->input_picture[0]->f->display_picture_number + i;

                    if (pict_num >= s->rc_context.num_entries)
                        break;
                    if (!s->input_picture[i]) {
                        s->rc_context.entry[pict_num - 1].new_pict_type = AV_PICTURE_TYPE_P;
                        break;
                    }

                    s->input_picture[i]->f->pict_type =
                        s->rc_context.entry[pict_num].new_pict_type;
                }
            }

            if (s->avctx->b_frame_strategy == 0) {
                b_frames = s->max_b_frames;
                while (b_frames && !s->input_picture[b_frames])
                    b_frames--;
            } else if (s->avctx->b_frame_strategy == 1) {
                for (i = 1; i < s->max_b_frames + 1; i++) {
                    if (s->input_picture[i] &&
                        s->input_picture[i]->b_frame_score == 0) {
                        s->input_picture[i]->b_frame_score =
                            get_intra_count(s,
                                            s->input_picture[i    ]->f->data[0],
                                            s->input_picture[i - 1]->f->data[0],
                                            s->linesize) + 1;
                    }
                }
                for (i = 0; i < s->max_b_frames + 1; i++) {
                    if (s->input_picture[i] == NULL ||
                        s->input_picture[i]->b_frame_score - 1 >
                            s->mb_num / s->avctx->b_sensitivity)
                        break;
                }

                b_frames = FFMAX(0, i - 1);

                /* reset scores */
                for (i = 0; i < b_frames + 1; i++) {
                    s->input_picture[i]->b_frame_score = 0;
                }
            } else if (s->avctx->b_frame_strategy == 2) {
                b_frames = estimate_best_b_count(s);
            } else {
                av_log(s->avctx, AV_LOG_ERROR, "illegal b frame strategy\n");
                b_frames = 0;
            }

            emms_c();

            for (i = b_frames - 1; i >= 0; i--) {
                int type = s->input_picture[i]->f->pict_type;
                if (type && type != AV_PICTURE_TYPE_B)
                    b_frames = i;
            }
            if (s->input_picture[b_frames]->f->pict_type == AV_PICTURE_TYPE_B &&
                b_frames == s->max_b_frames) {
                av_log(s->avctx, AV_LOG_ERROR,
                       "warning, too many b frames in a row\n");
            }

            if (s->picture_in_gop_number + b_frames >= s->gop_size) {
                if ((s->mpv_flags & FF_MPV_FLAG_STRICT_GOP) &&
                    s->gop_size > s->picture_in_gop_number) {
                    b_frames = s->gop_size - s->picture_in_gop_number - 1;
                } else {
                    if (s->flags & CODEC_FLAG_CLOSED_GOP)
                        b_frames = 0;
                    s->input_picture[b_frames]->f->pict_type = AV_PICTURE_TYPE_I;
                }
            }

            if ((s->flags & CODEC_FLAG_CLOSED_GOP) && b_frames &&
                s->input_picture[b_frames]->f->pict_type == AV_PICTURE_TYPE_I)
                b_frames--;

            s->reordered_input_picture[0] = s->input_picture[b_frames];
            if (s->reordered_input_picture[0]->f->pict_type != AV_PICTURE_TYPE_I)
                s->reordered_input_picture[0]->f->pict_type = AV_PICTURE_TYPE_P;
            s->reordered_input_picture[0]->f->coded_picture_number =
                s->coded_picture_number++;
            for (i = 0; i < b_frames; i++) {
                s->reordered_input_picture[i + 1] = s->input_picture[i];
                s->reordered_input_picture[i + 1]->f->pict_type =
                    AV_PICTURE_TYPE_B;
                s->reordered_input_picture[i + 1]->f->coded_picture_number =
                    s->coded_picture_number++;
            }
        }
    }
no_output_pic:
    if (s->reordered_input_picture[0]) {
        s->reordered_input_picture[0]->reference =
           s->reordered_input_picture[0]->f->pict_type !=
               AV_PICTURE_TYPE_B ? 3 : 0;

        ff_mpeg_unref_picture(s, &s->new_picture);
        if ((ret = ff_mpeg_ref_picture(s, &s->new_picture, s->reordered_input_picture[0])))
            return ret;

        if (s->reordered_input_picture[0]->shared || s->avctx->rc_buffer_size) {
            // input is a shared pix, so we can't modifiy it -> alloc a new
            // one & ensure that the shared one is reuseable

            Picture *pic;
            int i = ff_find_unused_picture(s, 0);
            if (i < 0)
                return i;
            pic = &s->picture[i];

            pic->reference = s->reordered_input_picture[0]->reference;
            if (ff_alloc_picture(s, pic, 0) < 0) {
                return -1;
            }

            ret = av_frame_copy_props(pic->f, s->reordered_input_picture[0]->f);
            if (ret < 0)
                return ret;

            /* mark us unused / free shared pic */
            av_frame_unref(s->reordered_input_picture[0]->f);
            s->reordered_input_picture[0]->shared = 0;

            s->current_picture_ptr = pic;
        } else {
            // input is not a shared pix -> reuse buffer for current_pix
            s->current_picture_ptr = s->reordered_input_picture[0];
            for (i = 0; i < 4; i++) {
                s->new_picture.f->data[i] += INPLACE_OFFSET;
            }
        }
        ff_mpeg_unref_picture(s, &s->current_picture);
        if ((ret = ff_mpeg_ref_picture(s, &s->current_picture,
                                       s->current_picture_ptr)) < 0)
            return ret;

        s->picture_number = s->new_picture.f->display_picture_number;
    } else {
        ff_mpeg_unref_picture(s, &s->new_picture);
    }
    return 0;
}

static void frame_end(MpegEncContext *s)
{
    if (s->unrestricted_mv &&
        s->current_picture.reference &&
        !s->intra_only) {
        const AVPixFmtDescriptor *desc = av_pix_fmt_desc_get(s->avctx->pix_fmt);
        int hshift = desc->log2_chroma_w;
        int vshift = desc->log2_chroma_h;
        s->mpvencdsp.draw_edges(s->current_picture.f->data[0],
                                s->current_picture.f->linesize[0],
                                s->h_edge_pos, s->v_edge_pos,
                                EDGE_WIDTH, EDGE_WIDTH,
                                EDGE_TOP | EDGE_BOTTOM);
        s->mpvencdsp.draw_edges(s->current_picture.f->data[1],
                                s->current_picture.f->linesize[1],
                                s->h_edge_pos >> hshift,
                                s->v_edge_pos >> vshift,
                                EDGE_WIDTH >> hshift,
                                EDGE_WIDTH >> vshift,
                                EDGE_TOP | EDGE_BOTTOM);
        s->mpvencdsp.draw_edges(s->current_picture.f->data[2],
                                s->current_picture.f->linesize[2],
                                s->h_edge_pos >> hshift,
                                s->v_edge_pos >> vshift,
                                EDGE_WIDTH >> hshift,
                                EDGE_WIDTH >> vshift,
                                EDGE_TOP | EDGE_BOTTOM);
    }

    emms_c();

    s->last_pict_type                 = s->pict_type;
    s->last_lambda_for [s->pict_type] = s->current_picture_ptr->f->quality;
    if (s->pict_type!= AV_PICTURE_TYPE_B)
        s->last_non_b_pict_type = s->pict_type;

    s->avctx->coded_frame = s->current_picture_ptr->f;

}

static void update_noise_reduction(MpegEncContext *s)
{
    int intra, i;

    for (intra = 0; intra < 2; intra++) {
        if (s->dct_count[intra] > (1 << 16)) {
            for (i = 0; i < 64; i++) {
                s->dct_error_sum[intra][i] >>= 1;
            }
            s->dct_count[intra] >>= 1;
        }

        for (i = 0; i < 64; i++) {
            s->dct_offset[intra][i] = (s->avctx->noise_reduction *
                                       s->dct_count[intra] +
                                       s->dct_error_sum[intra][i] / 2) /
                                      (s->dct_error_sum[intra][i] + 1);
        }
    }
}

static int frame_start(MpegEncContext *s)
{
    int ret;

    /* mark & release old frames */
    if (s->pict_type != AV_PICTURE_TYPE_B && s->last_picture_ptr &&
        s->last_picture_ptr != s->next_picture_ptr &&
        s->last_picture_ptr->f->buf[0]) {
        ff_mpeg_unref_picture(s, s->last_picture_ptr);
    }

    s->current_picture_ptr->f->pict_type = s->pict_type;
    s->current_picture_ptr->f->key_frame = s->pict_type == AV_PICTURE_TYPE_I;

    ff_mpeg_unref_picture(s, &s->current_picture);
    if ((ret = ff_mpeg_ref_picture(s, &s->current_picture,
                                   s->current_picture_ptr)) < 0)
        return ret;

    if (s->pict_type != AV_PICTURE_TYPE_B) {
        s->last_picture_ptr = s->next_picture_ptr;
        if (!s->droppable)
            s->next_picture_ptr = s->current_picture_ptr;
    }

    if (s->last_picture_ptr) {
        ff_mpeg_unref_picture(s, &s->last_picture);
        if (s->last_picture_ptr->f->buf[0] &&
            (ret = ff_mpeg_ref_picture(s, &s->last_picture,
                                       s->last_picture_ptr)) < 0)
            return ret;
    }
    if (s->next_picture_ptr) {
        ff_mpeg_unref_picture(s, &s->next_picture);
        if (s->next_picture_ptr->f->buf[0] &&
            (ret = ff_mpeg_ref_picture(s, &s->next_picture,
                                       s->next_picture_ptr)) < 0)
            return ret;
    }

    if (s->picture_structure!= PICT_FRAME) {
        int i;
        for (i = 0; i < 4; i++) {
            if (s->picture_structure == PICT_BOTTOM_FIELD) {
                s->current_picture.f->data[i] +=
                    s->current_picture.f->linesize[i];
            }
            s->current_picture.f->linesize[i] *= 2;
            s->last_picture.f->linesize[i]    *= 2;
            s->next_picture.f->linesize[i]    *= 2;
        }
    }

    if (s->mpeg_quant || s->codec_id == AV_CODEC_ID_MPEG2VIDEO) {
        s->dct_unquantize_intra = s->dct_unquantize_mpeg2_intra;
        s->dct_unquantize_inter = s->dct_unquantize_mpeg2_inter;
    } else if (s->out_format == FMT_H263 || s->out_format == FMT_H261) {
        s->dct_unquantize_intra = s->dct_unquantize_h263_intra;
        s->dct_unquantize_inter = s->dct_unquantize_h263_inter;
    } else {
        s->dct_unquantize_intra = s->dct_unquantize_mpeg1_intra;
        s->dct_unquantize_inter = s->dct_unquantize_mpeg1_inter;
    }

    if (s->dct_error_sum) {
        av_assert2(s->avctx->noise_reduction && s->encoding);
        update_noise_reduction(s);
    }

    return 0;
}

int ff_MPV_encode_picture(AVCodecContext *avctx, AVPacket *pkt,
                          const AVFrame *pic_arg, int *got_packet)
{
    MpegEncContext *s = avctx->priv_data;
    int i, stuffing_count, ret;
    int context_count = s->slice_context_count;

    s->picture_in_gop_number++;

    if (load_input_picture(s, pic_arg) < 0)
        return -1;

    if (select_input_picture(s) < 0) {
        return -1;
    }

    /* output? */
    if (s->new_picture.f->data[0]) {
        if ((ret = ff_alloc_packet2(avctx, pkt, s->mb_width*s->mb_height*(MAX_MB_BYTES+100)+10000)) < 0)
            return ret;
        if (s->mb_info) {
            s->mb_info_ptr = av_packet_new_side_data(pkt,
                                 AV_PKT_DATA_H263_MB_INFO,
                                 s->mb_width*s->mb_height*12);
            s->prev_mb_info = s->last_mb_info = s->mb_info_size = 0;
        }

        for (i = 0; i < context_count; i++) {
            int start_y = s->thread_context[i]->start_mb_y;
            int   end_y = s->thread_context[i]->  end_mb_y;
            int h       = s->mb_height;
            uint8_t *start = pkt->data + (size_t)(((int64_t) pkt->size) * start_y / h);
            uint8_t *end   = pkt->data + (size_t)(((int64_t) pkt->size) *   end_y / h);

            init_put_bits(&s->thread_context[i]->pb, start, end - start);
        }

        s->pict_type = s->new_picture.f->pict_type;
        //emms_c();
        ret = frame_start(s);
        if (ret < 0)
            return ret;
vbv_retry:
        if (encode_picture(s, s->picture_number) < 0)
            return -1;

        avctx->header_bits = s->header_bits;
        avctx->mv_bits     = s->mv_bits;
        avctx->misc_bits   = s->misc_bits;
        avctx->i_tex_bits  = s->i_tex_bits;
        avctx->p_tex_bits  = s->p_tex_bits;
        avctx->i_count     = s->i_count;
        // FIXME f/b_count in avctx
        avctx->p_count     = s->mb_num - s->i_count - s->skip_count;
        avctx->skip_count  = s->skip_count;

        frame_end(s);

        if (CONFIG_MJPEG_ENCODER && s->out_format == FMT_MJPEG)
            ff_mjpeg_encode_picture_trailer(&s->pb, s->header_bits);

        if (avctx->rc_buffer_size) {
            RateControlContext *rcc = &s->rc_context;
            int max_size = rcc->buffer_index * avctx->rc_max_available_vbv_use;

            if (put_bits_count(&s->pb) > max_size &&
                s->lambda < s->avctx->lmax) {
                s->next_lambda = FFMAX(s->lambda + 1, s->lambda *
                                       (s->qscale + 1) / s->qscale);
                if (s->adaptive_quant) {
                    int i;
                    for (i = 0; i < s->mb_height * s->mb_stride; i++)
                        s->lambda_table[i] =
                            FFMAX(s->lambda_table[i] + 1,
                                  s->lambda_table[i] * (s->qscale + 1) /
                                  s->qscale);
                }
                s->mb_skipped = 0;        // done in frame_start()
                // done in encode_picture() so we must undo it
                if (s->pict_type == AV_PICTURE_TYPE_P) {
                    if (s->flipflop_rounding          ||
                        s->codec_id == AV_CODEC_ID_H263P ||
                        s->codec_id == AV_CODEC_ID_MPEG4)
                        s->no_rounding ^= 1;
                }
                if (s->pict_type != AV_PICTURE_TYPE_B) {
                    s->time_base       = s->last_time_base;
                    s->last_non_b_time = s->time - s->pp_time;
                }
                for (i = 0; i < context_count; i++) {
                    PutBitContext *pb = &s->thread_context[i]->pb;
                    init_put_bits(pb, pb->buf, pb->buf_end - pb->buf);
                }
                goto vbv_retry;
            }

            av_assert0(s->avctx->rc_max_rate);
        }

        if (s->flags & CODEC_FLAG_PASS1)
            ff_write_pass1_stats(s);

        for (i = 0; i < 4; i++) {
            s->current_picture_ptr->f->error[i] =
            s->current_picture.f->error[i] =
                s->current_picture.error[i];
            avctx->error[i] += s->current_picture_ptr->f->error[i];
        }

        if (s->flags & CODEC_FLAG_PASS1)
            assert(avctx->header_bits + avctx->mv_bits + avctx->misc_bits +
                   avctx->i_tex_bits + avctx->p_tex_bits ==
                       put_bits_count(&s->pb));
        flush_put_bits(&s->pb);
        s->frame_bits  = put_bits_count(&s->pb);

        stuffing_count = ff_vbv_update(s, s->frame_bits);
        s->stuffing_bits = 8*stuffing_count;
        if (stuffing_count) {
            if (s->pb.buf_end - s->pb.buf - (put_bits_count(&s->pb) >> 3) <
                    stuffing_count + 50) {
                av_log(s->avctx, AV_LOG_ERROR, "stuffing too large\n");
                return -1;
            }

            switch (s->codec_id) {
            case AV_CODEC_ID_MPEG1VIDEO:
            case AV_CODEC_ID_MPEG2VIDEO:
                while (stuffing_count--) {
                    put_bits(&s->pb, 8, 0);
                }
            break;
            case AV_CODEC_ID_MPEG4:
                put_bits(&s->pb, 16, 0);
                put_bits(&s->pb, 16, 0x1C3);
                stuffing_count -= 4;
                while (stuffing_count--) {
                    put_bits(&s->pb, 8, 0xFF);
                }
            break;
            default:
                av_log(s->avctx, AV_LOG_ERROR, "vbv buffer overflow\n");
            }
            flush_put_bits(&s->pb);
            s->frame_bits  = put_bits_count(&s->pb);
        }

        /* update mpeg1/2 vbv_delay for CBR */
        if (s->avctx->rc_max_rate                          &&
            s->avctx->rc_min_rate == s->avctx->rc_max_rate &&
            s->out_format == FMT_MPEG1                     &&
            90000LL * (avctx->rc_buffer_size - 1) <=
                s->avctx->rc_max_rate * 0xFFFFLL) {
            int vbv_delay, min_delay;
            double inbits  = s->avctx->rc_max_rate *
                             av_q2d(s->avctx->time_base);
            int    minbits = s->frame_bits - 8 *
                             (s->vbv_delay_ptr - s->pb.buf - 1);
            double bits    = s->rc_context.buffer_index + minbits - inbits;

            if (bits < 0)
                av_log(s->avctx, AV_LOG_ERROR,
                       "Internal error, negative bits\n");

            assert(s->repeat_first_field == 0);

            vbv_delay = bits * 90000 / s->avctx->rc_max_rate;
            min_delay = (minbits * 90000LL + s->avctx->rc_max_rate - 1) /
                        s->avctx->rc_max_rate;

            vbv_delay = FFMAX(vbv_delay, min_delay);

            av_assert0(vbv_delay < 0xFFFF);

            s->vbv_delay_ptr[0] &= 0xF8;
            s->vbv_delay_ptr[0] |= vbv_delay >> 13;
            s->vbv_delay_ptr[1]  = vbv_delay >> 5;
            s->vbv_delay_ptr[2] &= 0x07;
            s->vbv_delay_ptr[2] |= vbv_delay << 3;
            avctx->vbv_delay     = vbv_delay * 300;
        }
        s->total_bits     += s->frame_bits;
        avctx->frame_bits  = s->frame_bits;

        pkt->pts = s->current_picture.f->pts;
        if (!s->low_delay && s->pict_type != AV_PICTURE_TYPE_B) {
            if (!s->current_picture.f->coded_picture_number)
                pkt->dts = pkt->pts - s->dts_delta;
            else
                pkt->dts = s->reordered_pts;
            s->reordered_pts = pkt->pts;
        } else
            pkt->dts = pkt->pts;
        if (s->current_picture.f->key_frame)
            pkt->flags |= AV_PKT_FLAG_KEY;
        if (s->mb_info)
            av_packet_shrink_side_data(pkt, AV_PKT_DATA_H263_MB_INFO, s->mb_info_size);
    } else {
        s->frame_bits = 0;
    }

    /* release non-reference frames */
    for (i = 0; i < MAX_PICTURE_COUNT; i++) {
        if (!s->picture[i].reference)
            ff_mpeg_unref_picture(s, &s->picture[i]);
    }

    av_assert1((s->frame_bits & 7) == 0);

    pkt->size = s->frame_bits / 8;
    *got_packet = !!pkt->size;
    return 0;
}

static inline void dct_single_coeff_elimination(MpegEncContext *s,
                                                int n, int threshold)
{
    static const char tab[64] = {
        3, 2, 2, 1, 1, 1, 1, 1,
        1, 1, 1, 1, 1, 1, 1, 1,
        1, 1, 1, 1, 1, 1, 1, 1,
        0, 0, 0, 0, 0, 0, 0, 0,
        0, 0, 0, 0, 0, 0, 0, 0,
        0, 0, 0, 0, 0, 0, 0, 0,
        0, 0, 0, 0, 0, 0, 0, 0,
        0, 0, 0, 0, 0, 0, 0, 0
    };
    int score = 0;
    int run = 0;
    int i;
    int16_t *block = s->block[n];
    const int last_index = s->block_last_index[n];
    int skip_dc;

    if (threshold < 0) {
        skip_dc = 0;
        threshold = -threshold;
    } else
        skip_dc = 1;

    /* Are all we could set to zero already zero? */
    if (last_index <= skip_dc - 1)
        return;

    for (i = 0; i <= last_index; i++) {
        const int j = s->intra_scantable.permutated[i];
        const int level = FFABS(block[j]);
        if (level == 1) {
            if (skip_dc && i == 0)
                continue;
            score += tab[run];
            run = 0;
        } else if (level > 1) {
            return;
        } else {
            run++;
        }
    }
    if (score >= threshold)
        return;
    for (i = skip_dc; i <= last_index; i++) {
        const int j = s->intra_scantable.permutated[i];
        block[j] = 0;
    }
    if (block[0])
        s->block_last_index[n] = 0;
    else
        s->block_last_index[n] = -1;
}

static inline void clip_coeffs(MpegEncContext *s, int16_t *block,
                               int last_index)
{
    int i;
    const int maxlevel = s->max_qcoeff;
    const int minlevel = s->min_qcoeff;
    int overflow = 0;

    if (s->mb_intra) {
        i = 1; // skip clipping of intra dc
    } else
        i = 0;

    for (; i <= last_index; i++) {
        const int j = s->intra_scantable.permutated[i];
        int level = block[j];

        if (level > maxlevel) {
            level = maxlevel;
            overflow++;
        } else if (level < minlevel) {
            level = minlevel;
            overflow++;
        }

        block[j] = level;
    }

    if (overflow && s->avctx->mb_decision == FF_MB_DECISION_SIMPLE)
        av_log(s->avctx, AV_LOG_INFO,
               "warning, clipping %d dct coefficients to %d..%d\n",
               overflow, minlevel, maxlevel);
}

static void get_visual_weight(int16_t *weight, uint8_t *ptr, int stride)
{
    int x, y;
    // FIXME optimize
    for (y = 0; y < 8; y++) {
        for (x = 0; x < 8; x++) {
            int x2, y2;
            int sum = 0;
            int sqr = 0;
            int count = 0;

            for (y2 = FFMAX(y - 1, 0); y2 < FFMIN(8, y + 2); y2++) {
                for (x2= FFMAX(x - 1, 0); x2 < FFMIN(8, x + 2); x2++) {
                    int v = ptr[x2 + y2 * stride];
                    sum += v;
                    sqr += v * v;
                    count++;
                }
            }
            weight[x + 8 * y]= (36 * ff_sqrt(count * sqr - sum * sum)) / count;
        }
    }
}

static av_always_inline void encode_mb_internal(MpegEncContext *s,
                                                int motion_x, int motion_y,
                                                int mb_block_height,
                                                int mb_block_width,
                                                int mb_block_count)
{
    int16_t weight[12][64];
    int16_t orig[12][64];
    const int mb_x = s->mb_x;
    const int mb_y = s->mb_y;
    int i;
    int skip_dct[12];
    int dct_offset = s->linesize * 8; // default for progressive frames
    int uv_dct_offset = s->uvlinesize * 8;
    uint8_t *ptr_y, *ptr_cb, *ptr_cr;
    ptrdiff_t wrap_y, wrap_c;

    for (i = 0; i < mb_block_count; i++)
        skip_dct[i] = s->skipdct;

    if (s->adaptive_quant) {
        const int last_qp = s->qscale;
        const int mb_xy = mb_x + mb_y * s->mb_stride;

        s->lambda = s->lambda_table[mb_xy];
        update_qscale(s);

        if (!(s->mpv_flags & FF_MPV_FLAG_QP_RD)) {
            s->qscale = s->current_picture_ptr->qscale_table[mb_xy];
            s->dquant = s->qscale - last_qp;

            if (s->out_format == FMT_H263) {
                s->dquant = av_clip(s->dquant, -2, 2);

                if (s->codec_id == AV_CODEC_ID_MPEG4) {
                    if (!s->mb_intra) {
                        if (s->pict_type == AV_PICTURE_TYPE_B) {
                            if (s->dquant & 1 || s->mv_dir & MV_DIRECT)
                                s->dquant = 0;
                        }
                        if (s->mv_type == MV_TYPE_8X8)
                            s->dquant = 0;
                    }
                }
            }
        }
        ff_set_qscale(s, last_qp + s->dquant);
    } else if (s->mpv_flags & FF_MPV_FLAG_QP_RD)
        ff_set_qscale(s, s->qscale + s->dquant);

    wrap_y = s->linesize;
    wrap_c = s->uvlinesize;
    ptr_y  = s->new_picture.f->data[0] +
             (mb_y * 16 * wrap_y)              + mb_x * 16;
    ptr_cb = s->new_picture.f->data[1] +
             (mb_y * mb_block_height * wrap_c) + mb_x * mb_block_width;
    ptr_cr = s->new_picture.f->data[2] +
             (mb_y * mb_block_height * wrap_c) + mb_x * mb_block_width;

    if((mb_x * 16 + 16 > s->width || mb_y * 16 + 16 > s->height) && s->codec_id != AV_CODEC_ID_AMV){
        uint8_t *ebuf = s->edge_emu_buffer + 36 * wrap_y;
        int cw = (s->width  + s->chroma_x_shift) >> s->chroma_x_shift;
        int ch = (s->height + s->chroma_y_shift) >> s->chroma_y_shift;
        s->vdsp.emulated_edge_mc(ebuf, ptr_y,
                                 wrap_y, wrap_y,
                                 16, 16, mb_x * 16, mb_y * 16,
                                 s->width, s->height);
        ptr_y = ebuf;
        s->vdsp.emulated_edge_mc(ebuf + 16 * wrap_y, ptr_cb,
                                 wrap_c, wrap_c,
                                 mb_block_width, mb_block_height,
                                 mb_x * mb_block_width, mb_y * mb_block_height,
                                 cw, ch);
        ptr_cb = ebuf + 16 * wrap_y;
        s->vdsp.emulated_edge_mc(ebuf + 16 * wrap_y + 16, ptr_cr,
                                 wrap_c, wrap_c,
                                 mb_block_width, mb_block_height,
                                 mb_x * mb_block_width, mb_y * mb_block_height,
                                 cw, ch);
        ptr_cr = ebuf + 16 * wrap_y + 16;
    }

    if (s->mb_intra) {
        if (s->flags & CODEC_FLAG_INTERLACED_DCT) {
            int progressive_score, interlaced_score;

            s->interlaced_dct = 0;
            progressive_score = s->mecc.ildct_cmp[4](s, ptr_y, NULL, wrap_y, 8) +
                                s->mecc.ildct_cmp[4](s, ptr_y + wrap_y * 8,
                                                     NULL, wrap_y, 8) - 400;

            if (progressive_score > 0) {
                interlaced_score = s->mecc.ildct_cmp[4](s, ptr_y,
                                                        NULL, wrap_y * 2, 8) +
                                   s->mecc.ildct_cmp[4](s, ptr_y + wrap_y,
                                                        NULL, wrap_y * 2, 8);
                if (progressive_score > interlaced_score) {
                    s->interlaced_dct = 1;

                    dct_offset = wrap_y;
                    uv_dct_offset = wrap_c;
                    wrap_y <<= 1;
                    if (s->chroma_format == CHROMA_422 ||
                        s->chroma_format == CHROMA_444)
                        wrap_c <<= 1;
                }
            }
        }

        s->pdsp.get_pixels(s->block[0], ptr_y,                  wrap_y);
        s->pdsp.get_pixels(s->block[1], ptr_y + 8,              wrap_y);
        s->pdsp.get_pixels(s->block[2], ptr_y + dct_offset,     wrap_y);
        s->pdsp.get_pixels(s->block[3], ptr_y + dct_offset + 8, wrap_y);

        if (s->flags & CODEC_FLAG_GRAY) {
            skip_dct[4] = 1;
            skip_dct[5] = 1;
        } else {
            s->pdsp.get_pixels(s->block[4], ptr_cb, wrap_c);
            s->pdsp.get_pixels(s->block[5], ptr_cr, wrap_c);
            if (!s->chroma_y_shift && s->chroma_x_shift) { /* 422 */
                s->pdsp.get_pixels(s->block[6], ptr_cb + uv_dct_offset, wrap_c);
                s->pdsp.get_pixels(s->block[7], ptr_cr + uv_dct_offset, wrap_c);
            } else if (!s->chroma_y_shift && !s->chroma_x_shift) { /* 444 */
                s->pdsp.get_pixels(s->block[ 6], ptr_cb + 8, wrap_c);
                s->pdsp.get_pixels(s->block[ 7], ptr_cr + 8, wrap_c);
                s->pdsp.get_pixels(s->block[ 8], ptr_cb + uv_dct_offset, wrap_c);
                s->pdsp.get_pixels(s->block[ 9], ptr_cr + uv_dct_offset, wrap_c);
                s->pdsp.get_pixels(s->block[10], ptr_cb + uv_dct_offset + 8, wrap_c);
                s->pdsp.get_pixels(s->block[11], ptr_cr + uv_dct_offset + 8, wrap_c);
            }
        }
    } else {
        op_pixels_func (*op_pix)[4];
        qpel_mc_func (*op_qpix)[16];
        uint8_t *dest_y, *dest_cb, *dest_cr;

        dest_y  = s->dest[0];
        dest_cb = s->dest[1];
        dest_cr = s->dest[2];

        if ((!s->no_rounding) || s->pict_type == AV_PICTURE_TYPE_B) {
            op_pix  = s->hdsp.put_pixels_tab;
            op_qpix = s->qdsp.put_qpel_pixels_tab;
        } else {
            op_pix  = s->hdsp.put_no_rnd_pixels_tab;
            op_qpix = s->qdsp.put_no_rnd_qpel_pixels_tab;
        }

        if (s->mv_dir & MV_DIR_FORWARD) {
            ff_MPV_motion(s, dest_y, dest_cb, dest_cr, 0,
                          s->last_picture.f->data,
                          op_pix, op_qpix);
            op_pix  = s->hdsp.avg_pixels_tab;
            op_qpix = s->qdsp.avg_qpel_pixels_tab;
        }
        if (s->mv_dir & MV_DIR_BACKWARD) {
            ff_MPV_motion(s, dest_y, dest_cb, dest_cr, 1,
                          s->next_picture.f->data,
                          op_pix, op_qpix);
        }

        if (s->flags & CODEC_FLAG_INTERLACED_DCT) {
            int progressive_score, interlaced_score;

            s->interlaced_dct = 0;
            progressive_score = s->mecc.ildct_cmp[0](s, dest_y, ptr_y, wrap_y, 8) +
                                s->mecc.ildct_cmp[0](s, dest_y + wrap_y * 8,
                                                     ptr_y + wrap_y * 8,
                                                     wrap_y, 8) - 400;

            if (s->avctx->ildct_cmp == FF_CMP_VSSE)
                progressive_score -= 400;

            if (progressive_score > 0) {
                interlaced_score = s->mecc.ildct_cmp[0](s, dest_y, ptr_y,
                                                        wrap_y * 2, 8) +
                                   s->mecc.ildct_cmp[0](s, dest_y + wrap_y,
                                                        ptr_y + wrap_y,
                                                        wrap_y * 2, 8);

                if (progressive_score > interlaced_score) {
                    s->interlaced_dct = 1;

                    dct_offset = wrap_y;
                    uv_dct_offset = wrap_c;
                    wrap_y <<= 1;
                    if (s->chroma_format == CHROMA_422)
                        wrap_c <<= 1;
                }
            }
        }

        s->pdsp.diff_pixels(s->block[0], ptr_y, dest_y, wrap_y);
        s->pdsp.diff_pixels(s->block[1], ptr_y + 8, dest_y + 8, wrap_y);
        s->pdsp.diff_pixels(s->block[2], ptr_y + dct_offset,
                            dest_y + dct_offset, wrap_y);
        s->pdsp.diff_pixels(s->block[3], ptr_y + dct_offset + 8,
                            dest_y + dct_offset + 8, wrap_y);

        if (s->flags & CODEC_FLAG_GRAY) {
            skip_dct[4] = 1;
            skip_dct[5] = 1;
        } else {
            s->pdsp.diff_pixels(s->block[4], ptr_cb, dest_cb, wrap_c);
            s->pdsp.diff_pixels(s->block[5], ptr_cr, dest_cr, wrap_c);
            if (!s->chroma_y_shift) { /* 422 */
                s->pdsp.diff_pixels(s->block[6], ptr_cb + uv_dct_offset,
                                    dest_cb + uv_dct_offset, wrap_c);
                s->pdsp.diff_pixels(s->block[7], ptr_cr + uv_dct_offset,
                                    dest_cr + uv_dct_offset, wrap_c);
            }
        }
        /* pre quantization */
        if (s->current_picture.mc_mb_var[s->mb_stride * mb_y + mb_x] <
                2 * s->qscale * s->qscale) {
            // FIXME optimize
            if (s->mecc.sad[1](NULL, ptr_y, dest_y, wrap_y, 8) < 20 * s->qscale)
                skip_dct[0] = 1;
            if (s->mecc.sad[1](NULL, ptr_y + 8, dest_y + 8, wrap_y, 8) < 20 * s->qscale)
                skip_dct[1] = 1;
            if (s->mecc.sad[1](NULL, ptr_y + dct_offset, dest_y + dct_offset,
                               wrap_y, 8) < 20 * s->qscale)
                skip_dct[2] = 1;
            if (s->mecc.sad[1](NULL, ptr_y + dct_offset + 8, dest_y + dct_offset + 8,
                               wrap_y, 8) < 20 * s->qscale)
                skip_dct[3] = 1;
            if (s->mecc.sad[1](NULL, ptr_cb, dest_cb, wrap_c, 8) < 20 * s->qscale)
                skip_dct[4] = 1;
            if (s->mecc.sad[1](NULL, ptr_cr, dest_cr, wrap_c, 8) < 20 * s->qscale)
                skip_dct[5] = 1;
            if (!s->chroma_y_shift) { /* 422 */
<<<<<<< HEAD
                if (s->dsp.sad[1](NULL, ptr_cb + uv_dct_offset,
                                  dest_cb + uv_dct_offset,
                                  wrap_c, 8) < 20 * s->qscale)
                    skip_dct[6] = 1;
                if (s->dsp.sad[1](NULL, ptr_cr + uv_dct_offset,
                                  dest_cr + uv_dct_offset,
                                  wrap_c, 8) < 20 * s->qscale)
=======
                if (s->mecc.sad[1](NULL, ptr_cb + (dct_offset >> 1),
                                   dest_cb + (dct_offset >> 1),
                                   wrap_c, 8) < 20 * s->qscale)
                    skip_dct[6] = 1;
                if (s->mecc.sad[1](NULL, ptr_cr + (dct_offset >> 1),
                                   dest_cr + (dct_offset >> 1),
                                   wrap_c, 8) < 20 * s->qscale)
>>>>>>> 2d604443
                    skip_dct[7] = 1;
            }
        }
    }

    if (s->quantizer_noise_shaping) {
        if (!skip_dct[0])
            get_visual_weight(weight[0], ptr_y                 , wrap_y);
        if (!skip_dct[1])
            get_visual_weight(weight[1], ptr_y              + 8, wrap_y);
        if (!skip_dct[2])
            get_visual_weight(weight[2], ptr_y + dct_offset    , wrap_y);
        if (!skip_dct[3])
            get_visual_weight(weight[3], ptr_y + dct_offset + 8, wrap_y);
        if (!skip_dct[4])
            get_visual_weight(weight[4], ptr_cb                , wrap_c);
        if (!skip_dct[5])
            get_visual_weight(weight[5], ptr_cr                , wrap_c);
        if (!s->chroma_y_shift) { /* 422 */
            if (!skip_dct[6])
                get_visual_weight(weight[6], ptr_cb + uv_dct_offset,
                                  wrap_c);
            if (!skip_dct[7])
                get_visual_weight(weight[7], ptr_cr + uv_dct_offset,
                                  wrap_c);
        }
        memcpy(orig[0], s->block[0], sizeof(int16_t) * 64 * mb_block_count);
    }

    /* DCT & quantize */
    av_assert2(s->out_format != FMT_MJPEG || s->qscale == 8);
    {
        for (i = 0; i < mb_block_count; i++) {
            if (!skip_dct[i]) {
                int overflow;
                s->block_last_index[i] = s->dct_quantize(s, s->block[i], i, s->qscale, &overflow);
                // FIXME we could decide to change to quantizer instead of
                // clipping
                // JS: I don't think that would be a good idea it could lower
                //     quality instead of improve it. Just INTRADC clipping
                //     deserves changes in quantizer
                if (overflow)
                    clip_coeffs(s, s->block[i], s->block_last_index[i]);
            } else
                s->block_last_index[i] = -1;
        }
        if (s->quantizer_noise_shaping) {
            for (i = 0; i < mb_block_count; i++) {
                if (!skip_dct[i]) {
                    s->block_last_index[i] =
                        dct_quantize_refine(s, s->block[i], weight[i],
                                            orig[i], i, s->qscale);
                }
            }
        }

        if (s->luma_elim_threshold && !s->mb_intra)
            for (i = 0; i < 4; i++)
                dct_single_coeff_elimination(s, i, s->luma_elim_threshold);
        if (s->chroma_elim_threshold && !s->mb_intra)
            for (i = 4; i < mb_block_count; i++)
                dct_single_coeff_elimination(s, i, s->chroma_elim_threshold);

        if (s->mpv_flags & FF_MPV_FLAG_CBP_RD) {
            for (i = 0; i < mb_block_count; i++) {
                if (s->block_last_index[i] == -1)
                    s->coded_score[i] = INT_MAX / 256;
            }
        }
    }

    if ((s->flags & CODEC_FLAG_GRAY) && s->mb_intra) {
        s->block_last_index[4] =
        s->block_last_index[5] = 0;
        s->block[4][0] =
        s->block[5][0] = (1024 + s->c_dc_scale / 2) / s->c_dc_scale;
        if (!s->chroma_y_shift) { /* 422 / 444 */
            for (i=6; i<12; i++) {
                s->block_last_index[i] = 0;
                s->block[i][0] = s->block[4][0];
            }
        }
    }

    // non c quantize code returns incorrect block_last_index FIXME
    if (s->alternate_scan && s->dct_quantize != ff_dct_quantize_c) {
        for (i = 0; i < mb_block_count; i++) {
            int j;
            if (s->block_last_index[i] > 0) {
                for (j = 63; j > 0; j--) {
                    if (s->block[i][s->intra_scantable.permutated[j]])
                        break;
                }
                s->block_last_index[i] = j;
            }
        }
    }

    /* huffman encode */
    switch(s->codec_id){ //FIXME funct ptr could be slightly faster
    case AV_CODEC_ID_MPEG1VIDEO:
    case AV_CODEC_ID_MPEG2VIDEO:
        if (CONFIG_MPEG1VIDEO_ENCODER || CONFIG_MPEG2VIDEO_ENCODER)
            ff_mpeg1_encode_mb(s, s->block, motion_x, motion_y);
        break;
    case AV_CODEC_ID_MPEG4:
        if (CONFIG_MPEG4_ENCODER)
            ff_mpeg4_encode_mb(s, s->block, motion_x, motion_y);
        break;
    case AV_CODEC_ID_MSMPEG4V2:
    case AV_CODEC_ID_MSMPEG4V3:
    case AV_CODEC_ID_WMV1:
        if (CONFIG_MSMPEG4_ENCODER)
            ff_msmpeg4_encode_mb(s, s->block, motion_x, motion_y);
        break;
    case AV_CODEC_ID_WMV2:
        if (CONFIG_WMV2_ENCODER)
            ff_wmv2_encode_mb(s, s->block, motion_x, motion_y);
        break;
    case AV_CODEC_ID_H261:
        if (CONFIG_H261_ENCODER)
            ff_h261_encode_mb(s, s->block, motion_x, motion_y);
        break;
    case AV_CODEC_ID_H263:
    case AV_CODEC_ID_H263P:
    case AV_CODEC_ID_FLV1:
    case AV_CODEC_ID_RV10:
    case AV_CODEC_ID_RV20:
        if (CONFIG_H263_ENCODER)
            ff_h263_encode_mb(s, s->block, motion_x, motion_y);
        break;
    case AV_CODEC_ID_MJPEG:
    case AV_CODEC_ID_AMV:
        if (CONFIG_MJPEG_ENCODER)
            ff_mjpeg_encode_mb(s, s->block);
        break;
    default:
        av_assert1(0);
    }
}

static av_always_inline void encode_mb(MpegEncContext *s, int motion_x, int motion_y)
{
    if (s->chroma_format == CHROMA_420) encode_mb_internal(s, motion_x, motion_y,  8, 8, 6);
    else if (s->chroma_format == CHROMA_422) encode_mb_internal(s, motion_x, motion_y, 16, 8, 8);
    else encode_mb_internal(s, motion_x, motion_y, 16, 16, 12);
}

static inline void copy_context_before_encode(MpegEncContext *d, MpegEncContext *s, int type){
    int i;

    memcpy(d->last_mv, s->last_mv, 2*2*2*sizeof(int)); //FIXME is memcpy faster than a loop?

    /* mpeg1 */
    d->mb_skip_run= s->mb_skip_run;
    for(i=0; i<3; i++)
        d->last_dc[i] = s->last_dc[i];

    /* statistics */
    d->mv_bits= s->mv_bits;
    d->i_tex_bits= s->i_tex_bits;
    d->p_tex_bits= s->p_tex_bits;
    d->i_count= s->i_count;
    d->f_count= s->f_count;
    d->b_count= s->b_count;
    d->skip_count= s->skip_count;
    d->misc_bits= s->misc_bits;
    d->last_bits= 0;

    d->mb_skipped= 0;
    d->qscale= s->qscale;
    d->dquant= s->dquant;

    d->esc3_level_length= s->esc3_level_length;
}

static inline void copy_context_after_encode(MpegEncContext *d, MpegEncContext *s, int type){
    int i;

    memcpy(d->mv, s->mv, 2*4*2*sizeof(int));
    memcpy(d->last_mv, s->last_mv, 2*2*2*sizeof(int)); //FIXME is memcpy faster than a loop?

    /* mpeg1 */
    d->mb_skip_run= s->mb_skip_run;
    for(i=0; i<3; i++)
        d->last_dc[i] = s->last_dc[i];

    /* statistics */
    d->mv_bits= s->mv_bits;
    d->i_tex_bits= s->i_tex_bits;
    d->p_tex_bits= s->p_tex_bits;
    d->i_count= s->i_count;
    d->f_count= s->f_count;
    d->b_count= s->b_count;
    d->skip_count= s->skip_count;
    d->misc_bits= s->misc_bits;

    d->mb_intra= s->mb_intra;
    d->mb_skipped= s->mb_skipped;
    d->mv_type= s->mv_type;
    d->mv_dir= s->mv_dir;
    d->pb= s->pb;
    if(s->data_partitioning){
        d->pb2= s->pb2;
        d->tex_pb= s->tex_pb;
    }
    d->block= s->block;
    for(i=0; i<8; i++)
        d->block_last_index[i]= s->block_last_index[i];
    d->interlaced_dct= s->interlaced_dct;
    d->qscale= s->qscale;

    d->esc3_level_length= s->esc3_level_length;
}

static inline void encode_mb_hq(MpegEncContext *s, MpegEncContext *backup, MpegEncContext *best, int type,
                           PutBitContext pb[2], PutBitContext pb2[2], PutBitContext tex_pb[2],
                           int *dmin, int *next_block, int motion_x, int motion_y)
{
    int score;
    uint8_t *dest_backup[3];

    copy_context_before_encode(s, backup, type);

    s->block= s->blocks[*next_block];
    s->pb= pb[*next_block];
    if(s->data_partitioning){
        s->pb2   = pb2   [*next_block];
        s->tex_pb= tex_pb[*next_block];
    }

    if(*next_block){
        memcpy(dest_backup, s->dest, sizeof(s->dest));
        s->dest[0] = s->rd_scratchpad;
        s->dest[1] = s->rd_scratchpad + 16*s->linesize;
        s->dest[2] = s->rd_scratchpad + 16*s->linesize + 8;
        av_assert0(s->linesize >= 32); //FIXME
    }

    encode_mb(s, motion_x, motion_y);

    score= put_bits_count(&s->pb);
    if(s->data_partitioning){
        score+= put_bits_count(&s->pb2);
        score+= put_bits_count(&s->tex_pb);
    }

    if(s->avctx->mb_decision == FF_MB_DECISION_RD){
        ff_MPV_decode_mb(s, s->block);

        score *= s->lambda2;
        score += sse_mb(s) << FF_LAMBDA_SHIFT;
    }

    if(*next_block){
        memcpy(s->dest, dest_backup, sizeof(s->dest));
    }

    if(score<*dmin){
        *dmin= score;
        *next_block^=1;

        copy_context_after_encode(best, s, type);
    }
}

static int sse(MpegEncContext *s, uint8_t *src1, uint8_t *src2, int w, int h, int stride){
    uint32_t *sq = ff_square_tab + 256;
    int acc=0;
    int x,y;

    if(w==16 && h==16)
        return s->mecc.sse[0](NULL, src1, src2, stride, 16);
    else if(w==8 && h==8)
        return s->mecc.sse[1](NULL, src1, src2, stride, 8);

    for(y=0; y<h; y++){
        for(x=0; x<w; x++){
            acc+= sq[src1[x + y*stride] - src2[x + y*stride]];
        }
    }

    av_assert2(acc>=0);

    return acc;
}

static int sse_mb(MpegEncContext *s){
    int w= 16;
    int h= 16;

    if(s->mb_x*16 + 16 > s->width ) w= s->width - s->mb_x*16;
    if(s->mb_y*16 + 16 > s->height) h= s->height- s->mb_y*16;

    if(w==16 && h==16)
      if(s->avctx->mb_cmp == FF_CMP_NSSE){
        return s->mecc.nsse[0](s, s->new_picture.f->data[0] + s->mb_x * 16 + s->mb_y * s->linesize   * 16, s->dest[0], s->linesize,   16) +
               s->mecc.nsse[1](s, s->new_picture.f->data[1] + s->mb_x *  8 + s->mb_y * s->uvlinesize *  8, s->dest[1], s->uvlinesize,  8) +
               s->mecc.nsse[1](s, s->new_picture.f->data[2] + s->mb_x *  8 + s->mb_y * s->uvlinesize *  8, s->dest[2], s->uvlinesize,  8);
      }else{
        return s->mecc.sse[0](NULL, s->new_picture.f->data[0] + s->mb_x * 16 + s->mb_y * s->linesize   * 16, s->dest[0], s->linesize,   16) +
               s->mecc.sse[1](NULL, s->new_picture.f->data[1] + s->mb_x *  8 + s->mb_y * s->uvlinesize *  8, s->dest[1], s->uvlinesize,  8) +
               s->mecc.sse[1](NULL, s->new_picture.f->data[2] + s->mb_x *  8 + s->mb_y * s->uvlinesize *  8, s->dest[2], s->uvlinesize,  8);
      }
    else
        return  sse(s, s->new_picture.f->data[0] + s->mb_x*16 + s->mb_y*s->linesize*16, s->dest[0], w, h, s->linesize)
               +sse(s, s->new_picture.f->data[1] + s->mb_x*8  + s->mb_y*s->uvlinesize*8,s->dest[1], w>>1, h>>1, s->uvlinesize)
               +sse(s, s->new_picture.f->data[2] + s->mb_x*8  + s->mb_y*s->uvlinesize*8,s->dest[2], w>>1, h>>1, s->uvlinesize);
}

static int pre_estimate_motion_thread(AVCodecContext *c, void *arg){
    MpegEncContext *s= *(void**)arg;


    s->me.pre_pass=1;
    s->me.dia_size= s->avctx->pre_dia_size;
    s->first_slice_line=1;
    for(s->mb_y= s->end_mb_y-1; s->mb_y >= s->start_mb_y; s->mb_y--) {
        for(s->mb_x=s->mb_width-1; s->mb_x >=0 ;s->mb_x--) {
            ff_pre_estimate_p_frame_motion(s, s->mb_x, s->mb_y);
        }
        s->first_slice_line=0;
    }

    s->me.pre_pass=0;

    return 0;
}

static int estimate_motion_thread(AVCodecContext *c, void *arg){
    MpegEncContext *s= *(void**)arg;

    ff_check_alignment();

    s->me.dia_size= s->avctx->dia_size;
    s->first_slice_line=1;
    for(s->mb_y= s->start_mb_y; s->mb_y < s->end_mb_y; s->mb_y++) {
        s->mb_x=0; //for block init below
        ff_init_block_index(s);
        for(s->mb_x=0; s->mb_x < s->mb_width; s->mb_x++) {
            s->block_index[0]+=2;
            s->block_index[1]+=2;
            s->block_index[2]+=2;
            s->block_index[3]+=2;

            /* compute motion vector & mb_type and store in context */
            if(s->pict_type==AV_PICTURE_TYPE_B)
                ff_estimate_b_frame_motion(s, s->mb_x, s->mb_y);
            else
                ff_estimate_p_frame_motion(s, s->mb_x, s->mb_y);
        }
        s->first_slice_line=0;
    }
    return 0;
}

static int mb_var_thread(AVCodecContext *c, void *arg){
    MpegEncContext *s= *(void**)arg;
    int mb_x, mb_y;

    ff_check_alignment();

    for(mb_y=s->start_mb_y; mb_y < s->end_mb_y; mb_y++) {
        for(mb_x=0; mb_x < s->mb_width; mb_x++) {
            int xx = mb_x * 16;
            int yy = mb_y * 16;
            uint8_t *pix = s->new_picture.f->data[0] + (yy * s->linesize) + xx;
            int varc;
            int sum = s->mpvencdsp.pix_sum(pix, s->linesize);

            varc = (s->mpvencdsp.pix_norm1(pix, s->linesize) -
                    (((unsigned) sum * sum) >> 8) + 500 + 128) >> 8;

            s->current_picture.mb_var [s->mb_stride * mb_y + mb_x] = varc;
            s->current_picture.mb_mean[s->mb_stride * mb_y + mb_x] = (sum+128)>>8;
            s->me.mb_var_sum_temp    += varc;
        }
    }
    return 0;
}

static void write_slice_end(MpegEncContext *s){
    if(CONFIG_MPEG4_ENCODER && s->codec_id==AV_CODEC_ID_MPEG4){
        if(s->partitioned_frame){
            ff_mpeg4_merge_partitions(s);
        }

        ff_mpeg4_stuffing(&s->pb);
    }else if(CONFIG_MJPEG_ENCODER && s->out_format == FMT_MJPEG){
        ff_mjpeg_encode_stuffing(s);
    }

    avpriv_align_put_bits(&s->pb);
    flush_put_bits(&s->pb);

    if((s->flags&CODEC_FLAG_PASS1) && !s->partitioned_frame)
        s->misc_bits+= get_bits_diff(s);
}

static void write_mb_info(MpegEncContext *s)
{
    uint8_t *ptr = s->mb_info_ptr + s->mb_info_size - 12;
    int offset = put_bits_count(&s->pb);
    int mba  = s->mb_x + s->mb_width * (s->mb_y % s->gob_index);
    int gobn = s->mb_y / s->gob_index;
    int pred_x, pred_y;
    if (CONFIG_H263_ENCODER)
        ff_h263_pred_motion(s, 0, 0, &pred_x, &pred_y);
    bytestream_put_le32(&ptr, offset);
    bytestream_put_byte(&ptr, s->qscale);
    bytestream_put_byte(&ptr, gobn);
    bytestream_put_le16(&ptr, mba);
    bytestream_put_byte(&ptr, pred_x); /* hmv1 */
    bytestream_put_byte(&ptr, pred_y); /* vmv1 */
    /* 4MV not implemented */
    bytestream_put_byte(&ptr, 0); /* hmv2 */
    bytestream_put_byte(&ptr, 0); /* vmv2 */
}

static void update_mb_info(MpegEncContext *s, int startcode)
{
    if (!s->mb_info)
        return;
    if (put_bits_count(&s->pb) - s->prev_mb_info*8 >= s->mb_info*8) {
        s->mb_info_size += 12;
        s->prev_mb_info = s->last_mb_info;
    }
    if (startcode) {
        s->prev_mb_info = put_bits_count(&s->pb)/8;
        /* This might have incremented mb_info_size above, and we return without
         * actually writing any info into that slot yet. But in that case,
         * this will be called again at the start of the after writing the
         * start code, actually writing the mb info. */
        return;
    }

    s->last_mb_info = put_bits_count(&s->pb)/8;
    if (!s->mb_info_size)
        s->mb_info_size += 12;
    write_mb_info(s);
}

static int encode_thread(AVCodecContext *c, void *arg){
    MpegEncContext *s= *(void**)arg;
    int mb_x, mb_y, pdif = 0;
    int chr_h= 16>>s->chroma_y_shift;
    int i, j;
    MpegEncContext best_s, backup_s;
    uint8_t bit_buf[2][MAX_MB_BYTES];
    uint8_t bit_buf2[2][MAX_MB_BYTES];
    uint8_t bit_buf_tex[2][MAX_MB_BYTES];
    PutBitContext pb[2], pb2[2], tex_pb[2];

    ff_check_alignment();

    for(i=0; i<2; i++){
        init_put_bits(&pb    [i], bit_buf    [i], MAX_MB_BYTES);
        init_put_bits(&pb2   [i], bit_buf2   [i], MAX_MB_BYTES);
        init_put_bits(&tex_pb[i], bit_buf_tex[i], MAX_MB_BYTES);
    }

    s->last_bits= put_bits_count(&s->pb);
    s->mv_bits=0;
    s->misc_bits=0;
    s->i_tex_bits=0;
    s->p_tex_bits=0;
    s->i_count=0;
    s->f_count=0;
    s->b_count=0;
    s->skip_count=0;

    for(i=0; i<3; i++){
        /* init last dc values */
        /* note: quant matrix value (8) is implied here */
        s->last_dc[i] = 128 << s->intra_dc_precision;

        s->current_picture.error[i] = 0;
    }
    if(s->codec_id==AV_CODEC_ID_AMV){
        s->last_dc[0] = 128*8/13;
        s->last_dc[1] = 128*8/14;
        s->last_dc[2] = 128*8/14;
    }
    s->mb_skip_run = 0;
    memset(s->last_mv, 0, sizeof(s->last_mv));

    s->last_mv_dir = 0;

    switch(s->codec_id){
    case AV_CODEC_ID_H263:
    case AV_CODEC_ID_H263P:
    case AV_CODEC_ID_FLV1:
        if (CONFIG_H263_ENCODER)
            s->gob_index = ff_h263_get_gob_height(s);
        break;
    case AV_CODEC_ID_MPEG4:
        if(CONFIG_MPEG4_ENCODER && s->partitioned_frame)
            ff_mpeg4_init_partitions(s);
        break;
    }

    s->resync_mb_x=0;
    s->resync_mb_y=0;
    s->first_slice_line = 1;
    s->ptr_lastgob = s->pb.buf;
    for(mb_y= s->start_mb_y; mb_y < s->end_mb_y; mb_y++) {
        s->mb_x=0;
        s->mb_y= mb_y;

        ff_set_qscale(s, s->qscale);
        ff_init_block_index(s);

        for(mb_x=0; mb_x < s->mb_width; mb_x++) {
            int xy= mb_y*s->mb_stride + mb_x; // removed const, H261 needs to adjust this
            int mb_type= s->mb_type[xy];
//            int d;
            int dmin= INT_MAX;
            int dir;

            if(s->pb.buf_end - s->pb.buf - (put_bits_count(&s->pb)>>3) < MAX_MB_BYTES){
                av_log(s->avctx, AV_LOG_ERROR, "encoded frame too large\n");
                return -1;
            }
            if(s->data_partitioning){
                if(   s->pb2   .buf_end - s->pb2   .buf - (put_bits_count(&s->    pb2)>>3) < MAX_MB_BYTES
                   || s->tex_pb.buf_end - s->tex_pb.buf - (put_bits_count(&s->tex_pb )>>3) < MAX_MB_BYTES){
                    av_log(s->avctx, AV_LOG_ERROR, "encoded partitioned frame too large\n");
                    return -1;
                }
            }

            s->mb_x = mb_x;
            s->mb_y = mb_y;  // moved into loop, can get changed by H.261
            ff_update_block_index(s);

            if(CONFIG_H261_ENCODER && s->codec_id == AV_CODEC_ID_H261){
                ff_h261_reorder_mb_index(s);
                xy= s->mb_y*s->mb_stride + s->mb_x;
                mb_type= s->mb_type[xy];
            }

            /* write gob / video packet header  */
            if(s->rtp_mode){
                int current_packet_size, is_gob_start;

                current_packet_size= ((put_bits_count(&s->pb)+7)>>3) - (s->ptr_lastgob - s->pb.buf);

                is_gob_start= s->avctx->rtp_payload_size && current_packet_size >= s->avctx->rtp_payload_size && mb_y + mb_x>0;

                if(s->start_mb_y == mb_y && mb_y > 0 && mb_x==0) is_gob_start=1;

                switch(s->codec_id){
                case AV_CODEC_ID_H263:
                case AV_CODEC_ID_H263P:
                    if(!s->h263_slice_structured)
                        if(s->mb_x || s->mb_y%s->gob_index) is_gob_start=0;
                    break;
                case AV_CODEC_ID_MPEG2VIDEO:
                    if(s->mb_x==0 && s->mb_y!=0) is_gob_start=1;
                case AV_CODEC_ID_MPEG1VIDEO:
                    if(s->mb_skip_run) is_gob_start=0;
                    break;
                case AV_CODEC_ID_MJPEG:
                    if(s->mb_x==0 && s->mb_y!=0) is_gob_start=1;
                    break;
                }

                if(is_gob_start){
                    if(s->start_mb_y != mb_y || mb_x!=0){
                        write_slice_end(s);

                        if(CONFIG_MPEG4_ENCODER && s->codec_id==AV_CODEC_ID_MPEG4 && s->partitioned_frame){
                            ff_mpeg4_init_partitions(s);
                        }
                    }

                    av_assert2((put_bits_count(&s->pb)&7) == 0);
                    current_packet_size= put_bits_ptr(&s->pb) - s->ptr_lastgob;

                    if (s->error_rate && s->resync_mb_x + s->resync_mb_y > 0) {
                        int r= put_bits_count(&s->pb)/8 + s->picture_number + 16 + s->mb_x + s->mb_y;
                        int d = 100 / s->error_rate;
                        if(r % d == 0){
                            current_packet_size=0;
                            s->pb.buf_ptr= s->ptr_lastgob;
                            assert(put_bits_ptr(&s->pb) == s->ptr_lastgob);
                        }
                    }

                    if (s->avctx->rtp_callback){
                        int number_mb = (mb_y - s->resync_mb_y)*s->mb_width + mb_x - s->resync_mb_x;
                        s->avctx->rtp_callback(s->avctx, s->ptr_lastgob, current_packet_size, number_mb);
                    }
                    update_mb_info(s, 1);

                    switch(s->codec_id){
                    case AV_CODEC_ID_MPEG4:
                        if (CONFIG_MPEG4_ENCODER) {
                            ff_mpeg4_encode_video_packet_header(s);
                            ff_mpeg4_clean_buffers(s);
                        }
                    break;
                    case AV_CODEC_ID_MPEG1VIDEO:
                    case AV_CODEC_ID_MPEG2VIDEO:
                        if (CONFIG_MPEG1VIDEO_ENCODER || CONFIG_MPEG2VIDEO_ENCODER) {
                            ff_mpeg1_encode_slice_header(s);
                            ff_mpeg1_clean_buffers(s);
                        }
                    break;
                    case AV_CODEC_ID_H263:
                    case AV_CODEC_ID_H263P:
                        if (CONFIG_H263_ENCODER)
                            ff_h263_encode_gob_header(s, mb_y);
                    break;
                    }

                    if(s->flags&CODEC_FLAG_PASS1){
                        int bits= put_bits_count(&s->pb);
                        s->misc_bits+= bits - s->last_bits;
                        s->last_bits= bits;
                    }

                    s->ptr_lastgob += current_packet_size;
                    s->first_slice_line=1;
                    s->resync_mb_x=mb_x;
                    s->resync_mb_y=mb_y;
                }
            }

            if(  (s->resync_mb_x   == s->mb_x)
               && s->resync_mb_y+1 == s->mb_y){
                s->first_slice_line=0;
            }

            s->mb_skipped=0;
            s->dquant=0; //only for QP_RD

            update_mb_info(s, 0);

            if (mb_type & (mb_type-1) || (s->mpv_flags & FF_MPV_FLAG_QP_RD)) { // more than 1 MB type possible or FF_MPV_FLAG_QP_RD
                int next_block=0;
                int pb_bits_count, pb2_bits_count, tex_pb_bits_count;

                copy_context_before_encode(&backup_s, s, -1);
                backup_s.pb= s->pb;
                best_s.data_partitioning= s->data_partitioning;
                best_s.partitioned_frame= s->partitioned_frame;
                if(s->data_partitioning){
                    backup_s.pb2= s->pb2;
                    backup_s.tex_pb= s->tex_pb;
                }

                if(mb_type&CANDIDATE_MB_TYPE_INTER){
                    s->mv_dir = MV_DIR_FORWARD;
                    s->mv_type = MV_TYPE_16X16;
                    s->mb_intra= 0;
                    s->mv[0][0][0] = s->p_mv_table[xy][0];
                    s->mv[0][0][1] = s->p_mv_table[xy][1];
                    encode_mb_hq(s, &backup_s, &best_s, CANDIDATE_MB_TYPE_INTER, pb, pb2, tex_pb,
                                 &dmin, &next_block, s->mv[0][0][0], s->mv[0][0][1]);
                }
                if(mb_type&CANDIDATE_MB_TYPE_INTER_I){
                    s->mv_dir = MV_DIR_FORWARD;
                    s->mv_type = MV_TYPE_FIELD;
                    s->mb_intra= 0;
                    for(i=0; i<2; i++){
                        j= s->field_select[0][i] = s->p_field_select_table[i][xy];
                        s->mv[0][i][0] = s->p_field_mv_table[i][j][xy][0];
                        s->mv[0][i][1] = s->p_field_mv_table[i][j][xy][1];
                    }
                    encode_mb_hq(s, &backup_s, &best_s, CANDIDATE_MB_TYPE_INTER_I, pb, pb2, tex_pb,
                                 &dmin, &next_block, 0, 0);
                }
                if(mb_type&CANDIDATE_MB_TYPE_SKIPPED){
                    s->mv_dir = MV_DIR_FORWARD;
                    s->mv_type = MV_TYPE_16X16;
                    s->mb_intra= 0;
                    s->mv[0][0][0] = 0;
                    s->mv[0][0][1] = 0;
                    encode_mb_hq(s, &backup_s, &best_s, CANDIDATE_MB_TYPE_SKIPPED, pb, pb2, tex_pb,
                                 &dmin, &next_block, s->mv[0][0][0], s->mv[0][0][1]);
                }
                if(mb_type&CANDIDATE_MB_TYPE_INTER4V){
                    s->mv_dir = MV_DIR_FORWARD;
                    s->mv_type = MV_TYPE_8X8;
                    s->mb_intra= 0;
                    for(i=0; i<4; i++){
                        s->mv[0][i][0] = s->current_picture.motion_val[0][s->block_index[i]][0];
                        s->mv[0][i][1] = s->current_picture.motion_val[0][s->block_index[i]][1];
                    }
                    encode_mb_hq(s, &backup_s, &best_s, CANDIDATE_MB_TYPE_INTER4V, pb, pb2, tex_pb,
                                 &dmin, &next_block, 0, 0);
                }
                if(mb_type&CANDIDATE_MB_TYPE_FORWARD){
                    s->mv_dir = MV_DIR_FORWARD;
                    s->mv_type = MV_TYPE_16X16;
                    s->mb_intra= 0;
                    s->mv[0][0][0] = s->b_forw_mv_table[xy][0];
                    s->mv[0][0][1] = s->b_forw_mv_table[xy][1];
                    encode_mb_hq(s, &backup_s, &best_s, CANDIDATE_MB_TYPE_FORWARD, pb, pb2, tex_pb,
                                 &dmin, &next_block, s->mv[0][0][0], s->mv[0][0][1]);
                }
                if(mb_type&CANDIDATE_MB_TYPE_BACKWARD){
                    s->mv_dir = MV_DIR_BACKWARD;
                    s->mv_type = MV_TYPE_16X16;
                    s->mb_intra= 0;
                    s->mv[1][0][0] = s->b_back_mv_table[xy][0];
                    s->mv[1][0][1] = s->b_back_mv_table[xy][1];
                    encode_mb_hq(s, &backup_s, &best_s, CANDIDATE_MB_TYPE_BACKWARD, pb, pb2, tex_pb,
                                 &dmin, &next_block, s->mv[1][0][0], s->mv[1][0][1]);
                }
                if(mb_type&CANDIDATE_MB_TYPE_BIDIR){
                    s->mv_dir = MV_DIR_FORWARD | MV_DIR_BACKWARD;
                    s->mv_type = MV_TYPE_16X16;
                    s->mb_intra= 0;
                    s->mv[0][0][0] = s->b_bidir_forw_mv_table[xy][0];
                    s->mv[0][0][1] = s->b_bidir_forw_mv_table[xy][1];
                    s->mv[1][0][0] = s->b_bidir_back_mv_table[xy][0];
                    s->mv[1][0][1] = s->b_bidir_back_mv_table[xy][1];
                    encode_mb_hq(s, &backup_s, &best_s, CANDIDATE_MB_TYPE_BIDIR, pb, pb2, tex_pb,
                                 &dmin, &next_block, 0, 0);
                }
                if(mb_type&CANDIDATE_MB_TYPE_FORWARD_I){
                    s->mv_dir = MV_DIR_FORWARD;
                    s->mv_type = MV_TYPE_FIELD;
                    s->mb_intra= 0;
                    for(i=0; i<2; i++){
                        j= s->field_select[0][i] = s->b_field_select_table[0][i][xy];
                        s->mv[0][i][0] = s->b_field_mv_table[0][i][j][xy][0];
                        s->mv[0][i][1] = s->b_field_mv_table[0][i][j][xy][1];
                    }
                    encode_mb_hq(s, &backup_s, &best_s, CANDIDATE_MB_TYPE_FORWARD_I, pb, pb2, tex_pb,
                                 &dmin, &next_block, 0, 0);
                }
                if(mb_type&CANDIDATE_MB_TYPE_BACKWARD_I){
                    s->mv_dir = MV_DIR_BACKWARD;
                    s->mv_type = MV_TYPE_FIELD;
                    s->mb_intra= 0;
                    for(i=0; i<2; i++){
                        j= s->field_select[1][i] = s->b_field_select_table[1][i][xy];
                        s->mv[1][i][0] = s->b_field_mv_table[1][i][j][xy][0];
                        s->mv[1][i][1] = s->b_field_mv_table[1][i][j][xy][1];
                    }
                    encode_mb_hq(s, &backup_s, &best_s, CANDIDATE_MB_TYPE_BACKWARD_I, pb, pb2, tex_pb,
                                 &dmin, &next_block, 0, 0);
                }
                if(mb_type&CANDIDATE_MB_TYPE_BIDIR_I){
                    s->mv_dir = MV_DIR_FORWARD | MV_DIR_BACKWARD;
                    s->mv_type = MV_TYPE_FIELD;
                    s->mb_intra= 0;
                    for(dir=0; dir<2; dir++){
                        for(i=0; i<2; i++){
                            j= s->field_select[dir][i] = s->b_field_select_table[dir][i][xy];
                            s->mv[dir][i][0] = s->b_field_mv_table[dir][i][j][xy][0];
                            s->mv[dir][i][1] = s->b_field_mv_table[dir][i][j][xy][1];
                        }
                    }
                    encode_mb_hq(s, &backup_s, &best_s, CANDIDATE_MB_TYPE_BIDIR_I, pb, pb2, tex_pb,
                                 &dmin, &next_block, 0, 0);
                }
                if(mb_type&CANDIDATE_MB_TYPE_INTRA){
                    s->mv_dir = 0;
                    s->mv_type = MV_TYPE_16X16;
                    s->mb_intra= 1;
                    s->mv[0][0][0] = 0;
                    s->mv[0][0][1] = 0;
                    encode_mb_hq(s, &backup_s, &best_s, CANDIDATE_MB_TYPE_INTRA, pb, pb2, tex_pb,
                                 &dmin, &next_block, 0, 0);
                    if(s->h263_pred || s->h263_aic){
                        if(best_s.mb_intra)
                            s->mbintra_table[mb_x + mb_y*s->mb_stride]=1;
                        else
                            ff_clean_intra_table_entries(s); //old mode?
                    }
                }

                if ((s->mpv_flags & FF_MPV_FLAG_QP_RD) && dmin < INT_MAX) {
                    if(best_s.mv_type==MV_TYPE_16X16){ //FIXME move 4mv after QPRD
                        const int last_qp= backup_s.qscale;
                        int qpi, qp, dc[6];
                        int16_t ac[6][16];
                        const int mvdir= (best_s.mv_dir&MV_DIR_BACKWARD) ? 1 : 0;
                        static const int dquant_tab[4]={-1,1,-2,2};
                        int storecoefs = s->mb_intra && s->dc_val[0];

                        av_assert2(backup_s.dquant == 0);

                        //FIXME intra
                        s->mv_dir= best_s.mv_dir;
                        s->mv_type = MV_TYPE_16X16;
                        s->mb_intra= best_s.mb_intra;
                        s->mv[0][0][0] = best_s.mv[0][0][0];
                        s->mv[0][0][1] = best_s.mv[0][0][1];
                        s->mv[1][0][0] = best_s.mv[1][0][0];
                        s->mv[1][0][1] = best_s.mv[1][0][1];

                        qpi = s->pict_type == AV_PICTURE_TYPE_B ? 2 : 0;
                        for(; qpi<4; qpi++){
                            int dquant= dquant_tab[qpi];
                            qp= last_qp + dquant;
                            if(qp < s->avctx->qmin || qp > s->avctx->qmax)
                                continue;
                            backup_s.dquant= dquant;
                            if(storecoefs){
                                for(i=0; i<6; i++){
                                    dc[i]= s->dc_val[0][ s->block_index[i] ];
                                    memcpy(ac[i], s->ac_val[0][s->block_index[i]], sizeof(int16_t)*16);
                                }
                            }

                            encode_mb_hq(s, &backup_s, &best_s, CANDIDATE_MB_TYPE_INTER /* wrong but unused */, pb, pb2, tex_pb,
                                         &dmin, &next_block, s->mv[mvdir][0][0], s->mv[mvdir][0][1]);
                            if(best_s.qscale != qp){
                                if(storecoefs){
                                    for(i=0; i<6; i++){
                                        s->dc_val[0][ s->block_index[i] ]= dc[i];
                                        memcpy(s->ac_val[0][s->block_index[i]], ac[i], sizeof(int16_t)*16);
                                    }
                                }
                            }
                        }
                    }
                }
                if(CONFIG_MPEG4_ENCODER && mb_type&CANDIDATE_MB_TYPE_DIRECT){
                    int mx= s->b_direct_mv_table[xy][0];
                    int my= s->b_direct_mv_table[xy][1];

                    backup_s.dquant = 0;
                    s->mv_dir = MV_DIR_FORWARD | MV_DIR_BACKWARD | MV_DIRECT;
                    s->mb_intra= 0;
                    ff_mpeg4_set_direct_mv(s, mx, my);
                    encode_mb_hq(s, &backup_s, &best_s, CANDIDATE_MB_TYPE_DIRECT, pb, pb2, tex_pb,
                                 &dmin, &next_block, mx, my);
                }
                if(CONFIG_MPEG4_ENCODER && mb_type&CANDIDATE_MB_TYPE_DIRECT0){
                    backup_s.dquant = 0;
                    s->mv_dir = MV_DIR_FORWARD | MV_DIR_BACKWARD | MV_DIRECT;
                    s->mb_intra= 0;
                    ff_mpeg4_set_direct_mv(s, 0, 0);
                    encode_mb_hq(s, &backup_s, &best_s, CANDIDATE_MB_TYPE_DIRECT, pb, pb2, tex_pb,
                                 &dmin, &next_block, 0, 0);
                }
                if (!best_s.mb_intra && s->mpv_flags & FF_MPV_FLAG_SKIP_RD) {
                    int coded=0;
                    for(i=0; i<6; i++)
                        coded |= s->block_last_index[i];
                    if(coded){
                        int mx,my;
                        memcpy(s->mv, best_s.mv, sizeof(s->mv));
                        if(CONFIG_MPEG4_ENCODER && best_s.mv_dir & MV_DIRECT){
                            mx=my=0; //FIXME find the one we actually used
                            ff_mpeg4_set_direct_mv(s, mx, my);
                        }else if(best_s.mv_dir&MV_DIR_BACKWARD){
                            mx= s->mv[1][0][0];
                            my= s->mv[1][0][1];
                        }else{
                            mx= s->mv[0][0][0];
                            my= s->mv[0][0][1];
                        }

                        s->mv_dir= best_s.mv_dir;
                        s->mv_type = best_s.mv_type;
                        s->mb_intra= 0;
/*                        s->mv[0][0][0] = best_s.mv[0][0][0];
                        s->mv[0][0][1] = best_s.mv[0][0][1];
                        s->mv[1][0][0] = best_s.mv[1][0][0];
                        s->mv[1][0][1] = best_s.mv[1][0][1];*/
                        backup_s.dquant= 0;
                        s->skipdct=1;
                        encode_mb_hq(s, &backup_s, &best_s, CANDIDATE_MB_TYPE_INTER /* wrong but unused */, pb, pb2, tex_pb,
                                        &dmin, &next_block, mx, my);
                        s->skipdct=0;
                    }
                }

                s->current_picture.qscale_table[xy] = best_s.qscale;

                copy_context_after_encode(s, &best_s, -1);

                pb_bits_count= put_bits_count(&s->pb);
                flush_put_bits(&s->pb);
                avpriv_copy_bits(&backup_s.pb, bit_buf[next_block^1], pb_bits_count);
                s->pb= backup_s.pb;

                if(s->data_partitioning){
                    pb2_bits_count= put_bits_count(&s->pb2);
                    flush_put_bits(&s->pb2);
                    avpriv_copy_bits(&backup_s.pb2, bit_buf2[next_block^1], pb2_bits_count);
                    s->pb2= backup_s.pb2;

                    tex_pb_bits_count= put_bits_count(&s->tex_pb);
                    flush_put_bits(&s->tex_pb);
                    avpriv_copy_bits(&backup_s.tex_pb, bit_buf_tex[next_block^1], tex_pb_bits_count);
                    s->tex_pb= backup_s.tex_pb;
                }
                s->last_bits= put_bits_count(&s->pb);

                if (CONFIG_H263_ENCODER &&
                    s->out_format == FMT_H263 && s->pict_type!=AV_PICTURE_TYPE_B)
                    ff_h263_update_motion_val(s);

                if(next_block==0){ //FIXME 16 vs linesize16
                    s->hdsp.put_pixels_tab[0][0](s->dest[0], s->rd_scratchpad                     , s->linesize  ,16);
                    s->hdsp.put_pixels_tab[1][0](s->dest[1], s->rd_scratchpad + 16*s->linesize    , s->uvlinesize, 8);
                    s->hdsp.put_pixels_tab[1][0](s->dest[2], s->rd_scratchpad + 16*s->linesize + 8, s->uvlinesize, 8);
                }

                if(s->avctx->mb_decision == FF_MB_DECISION_BITS)
                    ff_MPV_decode_mb(s, s->block);
            } else {
                int motion_x = 0, motion_y = 0;
                s->mv_type=MV_TYPE_16X16;
                // only one MB-Type possible

                switch(mb_type){
                case CANDIDATE_MB_TYPE_INTRA:
                    s->mv_dir = 0;
                    s->mb_intra= 1;
                    motion_x= s->mv[0][0][0] = 0;
                    motion_y= s->mv[0][0][1] = 0;
                    break;
                case CANDIDATE_MB_TYPE_INTER:
                    s->mv_dir = MV_DIR_FORWARD;
                    s->mb_intra= 0;
                    motion_x= s->mv[0][0][0] = s->p_mv_table[xy][0];
                    motion_y= s->mv[0][0][1] = s->p_mv_table[xy][1];
                    break;
                case CANDIDATE_MB_TYPE_INTER_I:
                    s->mv_dir = MV_DIR_FORWARD;
                    s->mv_type = MV_TYPE_FIELD;
                    s->mb_intra= 0;
                    for(i=0; i<2; i++){
                        j= s->field_select[0][i] = s->p_field_select_table[i][xy];
                        s->mv[0][i][0] = s->p_field_mv_table[i][j][xy][0];
                        s->mv[0][i][1] = s->p_field_mv_table[i][j][xy][1];
                    }
                    break;
                case CANDIDATE_MB_TYPE_INTER4V:
                    s->mv_dir = MV_DIR_FORWARD;
                    s->mv_type = MV_TYPE_8X8;
                    s->mb_intra= 0;
                    for(i=0; i<4; i++){
                        s->mv[0][i][0] = s->current_picture.motion_val[0][s->block_index[i]][0];
                        s->mv[0][i][1] = s->current_picture.motion_val[0][s->block_index[i]][1];
                    }
                    break;
                case CANDIDATE_MB_TYPE_DIRECT:
                    if (CONFIG_MPEG4_ENCODER) {
                        s->mv_dir = MV_DIR_FORWARD|MV_DIR_BACKWARD|MV_DIRECT;
                        s->mb_intra= 0;
                        motion_x=s->b_direct_mv_table[xy][0];
                        motion_y=s->b_direct_mv_table[xy][1];
                        ff_mpeg4_set_direct_mv(s, motion_x, motion_y);
                    }
                    break;
                case CANDIDATE_MB_TYPE_DIRECT0:
                    if (CONFIG_MPEG4_ENCODER) {
                        s->mv_dir = MV_DIR_FORWARD|MV_DIR_BACKWARD|MV_DIRECT;
                        s->mb_intra= 0;
                        ff_mpeg4_set_direct_mv(s, 0, 0);
                    }
                    break;
                case CANDIDATE_MB_TYPE_BIDIR:
                    s->mv_dir = MV_DIR_FORWARD | MV_DIR_BACKWARD;
                    s->mb_intra= 0;
                    s->mv[0][0][0] = s->b_bidir_forw_mv_table[xy][0];
                    s->mv[0][0][1] = s->b_bidir_forw_mv_table[xy][1];
                    s->mv[1][0][0] = s->b_bidir_back_mv_table[xy][0];
                    s->mv[1][0][1] = s->b_bidir_back_mv_table[xy][1];
                    break;
                case CANDIDATE_MB_TYPE_BACKWARD:
                    s->mv_dir = MV_DIR_BACKWARD;
                    s->mb_intra= 0;
                    motion_x= s->mv[1][0][0] = s->b_back_mv_table[xy][0];
                    motion_y= s->mv[1][0][1] = s->b_back_mv_table[xy][1];
                    break;
                case CANDIDATE_MB_TYPE_FORWARD:
                    s->mv_dir = MV_DIR_FORWARD;
                    s->mb_intra= 0;
                    motion_x= s->mv[0][0][0] = s->b_forw_mv_table[xy][0];
                    motion_y= s->mv[0][0][1] = s->b_forw_mv_table[xy][1];
                    break;
                case CANDIDATE_MB_TYPE_FORWARD_I:
                    s->mv_dir = MV_DIR_FORWARD;
                    s->mv_type = MV_TYPE_FIELD;
                    s->mb_intra= 0;
                    for(i=0; i<2; i++){
                        j= s->field_select[0][i] = s->b_field_select_table[0][i][xy];
                        s->mv[0][i][0] = s->b_field_mv_table[0][i][j][xy][0];
                        s->mv[0][i][1] = s->b_field_mv_table[0][i][j][xy][1];
                    }
                    break;
                case CANDIDATE_MB_TYPE_BACKWARD_I:
                    s->mv_dir = MV_DIR_BACKWARD;
                    s->mv_type = MV_TYPE_FIELD;
                    s->mb_intra= 0;
                    for(i=0; i<2; i++){
                        j= s->field_select[1][i] = s->b_field_select_table[1][i][xy];
                        s->mv[1][i][0] = s->b_field_mv_table[1][i][j][xy][0];
                        s->mv[1][i][1] = s->b_field_mv_table[1][i][j][xy][1];
                    }
                    break;
                case CANDIDATE_MB_TYPE_BIDIR_I:
                    s->mv_dir = MV_DIR_FORWARD | MV_DIR_BACKWARD;
                    s->mv_type = MV_TYPE_FIELD;
                    s->mb_intra= 0;
                    for(dir=0; dir<2; dir++){
                        for(i=0; i<2; i++){
                            j= s->field_select[dir][i] = s->b_field_select_table[dir][i][xy];
                            s->mv[dir][i][0] = s->b_field_mv_table[dir][i][j][xy][0];
                            s->mv[dir][i][1] = s->b_field_mv_table[dir][i][j][xy][1];
                        }
                    }
                    break;
                default:
                    av_log(s->avctx, AV_LOG_ERROR, "illegal MB type\n");
                }

                encode_mb(s, motion_x, motion_y);

                // RAL: Update last macroblock type
                s->last_mv_dir = s->mv_dir;

                if (CONFIG_H263_ENCODER &&
                    s->out_format == FMT_H263 && s->pict_type!=AV_PICTURE_TYPE_B)
                    ff_h263_update_motion_val(s);

                ff_MPV_decode_mb(s, s->block);
            }

            /* clean the MV table in IPS frames for direct mode in B frames */
            if(s->mb_intra /* && I,P,S_TYPE */){
                s->p_mv_table[xy][0]=0;
                s->p_mv_table[xy][1]=0;
            }

            if(s->flags&CODEC_FLAG_PSNR){
                int w= 16;
                int h= 16;

                if(s->mb_x*16 + 16 > s->width ) w= s->width - s->mb_x*16;
                if(s->mb_y*16 + 16 > s->height) h= s->height- s->mb_y*16;

                s->current_picture.error[0] += sse(
                    s, s->new_picture.f->data[0] + s->mb_x*16 + s->mb_y*s->linesize*16,
                    s->dest[0], w, h, s->linesize);
                s->current_picture.error[1] += sse(
                    s, s->new_picture.f->data[1] + s->mb_x*8  + s->mb_y*s->uvlinesize*chr_h,
                    s->dest[1], w>>1, h>>s->chroma_y_shift, s->uvlinesize);
                s->current_picture.error[2] += sse(
                    s, s->new_picture.f->data[2] + s->mb_x*8  + s->mb_y*s->uvlinesize*chr_h,
                    s->dest[2], w>>1, h>>s->chroma_y_shift, s->uvlinesize);
            }
            if(s->loop_filter){
                if(CONFIG_H263_ENCODER && s->out_format == FMT_H263)
                    ff_h263_loop_filter(s);
            }
            av_dlog(s->avctx, "MB %d %d bits\n",
                    s->mb_x + s->mb_y * s->mb_stride, put_bits_count(&s->pb));
        }
    }

    //not beautiful here but we must write it before flushing so it has to be here
    if (CONFIG_MSMPEG4_ENCODER && s->msmpeg4_version && s->msmpeg4_version<4 && s->pict_type == AV_PICTURE_TYPE_I)
        ff_msmpeg4_encode_ext_header(s);

    write_slice_end(s);

    /* Send the last GOB if RTP */
    if (s->avctx->rtp_callback) {
        int number_mb = (mb_y - s->resync_mb_y)*s->mb_width - s->resync_mb_x;
        pdif = put_bits_ptr(&s->pb) - s->ptr_lastgob;
        /* Call the RTP callback to send the last GOB */
        emms_c();
        s->avctx->rtp_callback(s->avctx, s->ptr_lastgob, pdif, number_mb);
    }

    return 0;
}

#define MERGE(field) dst->field += src->field; src->field=0
static void merge_context_after_me(MpegEncContext *dst, MpegEncContext *src){
    MERGE(me.scene_change_score);
    MERGE(me.mc_mb_var_sum_temp);
    MERGE(me.mb_var_sum_temp);
}

static void merge_context_after_encode(MpegEncContext *dst, MpegEncContext *src){
    int i;

    MERGE(dct_count[0]); //note, the other dct vars are not part of the context
    MERGE(dct_count[1]);
    MERGE(mv_bits);
    MERGE(i_tex_bits);
    MERGE(p_tex_bits);
    MERGE(i_count);
    MERGE(f_count);
    MERGE(b_count);
    MERGE(skip_count);
    MERGE(misc_bits);
    MERGE(er.error_count);
    MERGE(padding_bug_score);
    MERGE(current_picture.error[0]);
    MERGE(current_picture.error[1]);
    MERGE(current_picture.error[2]);

    if(dst->avctx->noise_reduction){
        for(i=0; i<64; i++){
            MERGE(dct_error_sum[0][i]);
            MERGE(dct_error_sum[1][i]);
        }
    }

    assert(put_bits_count(&src->pb) % 8 ==0);
    assert(put_bits_count(&dst->pb) % 8 ==0);
    avpriv_copy_bits(&dst->pb, src->pb.buf, put_bits_count(&src->pb));
    flush_put_bits(&dst->pb);
}

static int estimate_qp(MpegEncContext *s, int dry_run){
    if (s->next_lambda){
        s->current_picture_ptr->f->quality =
        s->current_picture.f->quality = s->next_lambda;
        if(!dry_run) s->next_lambda= 0;
    } else if (!s->fixed_qscale) {
        s->current_picture_ptr->f->quality =
        s->current_picture.f->quality = ff_rate_estimate_qscale(s, dry_run);
        if (s->current_picture.f->quality < 0)
            return -1;
    }

    if(s->adaptive_quant){
        switch(s->codec_id){
        case AV_CODEC_ID_MPEG4:
            if (CONFIG_MPEG4_ENCODER)
                ff_clean_mpeg4_qscales(s);
            break;
        case AV_CODEC_ID_H263:
        case AV_CODEC_ID_H263P:
        case AV_CODEC_ID_FLV1:
            if (CONFIG_H263_ENCODER)
                ff_clean_h263_qscales(s);
            break;
        default:
            ff_init_qscale_tab(s);
        }

        s->lambda= s->lambda_table[0];
        //FIXME broken
    }else
        s->lambda = s->current_picture.f->quality;
    update_qscale(s);
    return 0;
}

/* must be called before writing the header */
static void set_frame_distances(MpegEncContext * s){
    av_assert1(s->current_picture_ptr->f->pts != AV_NOPTS_VALUE);
    s->time = s->current_picture_ptr->f->pts * s->avctx->time_base.num;

    if(s->pict_type==AV_PICTURE_TYPE_B){
        s->pb_time= s->pp_time - (s->last_non_b_time - s->time);
        assert(s->pb_time > 0 && s->pb_time < s->pp_time);
    }else{
        s->pp_time= s->time - s->last_non_b_time;
        s->last_non_b_time= s->time;
        assert(s->picture_number==0 || s->pp_time > 0);
    }
}

static int encode_picture(MpegEncContext *s, int picture_number)
{
    int i, ret;
    int bits;
    int context_count = s->slice_context_count;

    s->picture_number = picture_number;

    /* Reset the average MB variance */
    s->me.mb_var_sum_temp    =
    s->me.mc_mb_var_sum_temp = 0;

    /* we need to initialize some time vars before we can encode b-frames */
    // RAL: Condition added for MPEG1VIDEO
    if (s->codec_id == AV_CODEC_ID_MPEG1VIDEO || s->codec_id == AV_CODEC_ID_MPEG2VIDEO || (s->h263_pred && !s->msmpeg4_version))
        set_frame_distances(s);
    if(CONFIG_MPEG4_ENCODER && s->codec_id == AV_CODEC_ID_MPEG4)
        ff_set_mpeg4_time(s);

    s->me.scene_change_score=0;

//    s->lambda= s->current_picture_ptr->quality; //FIXME qscale / ... stuff for ME rate distortion

    if(s->pict_type==AV_PICTURE_TYPE_I){
        if(s->msmpeg4_version >= 3) s->no_rounding=1;
        else                        s->no_rounding=0;
    }else if(s->pict_type!=AV_PICTURE_TYPE_B){
        if(s->flipflop_rounding || s->codec_id == AV_CODEC_ID_H263P || s->codec_id == AV_CODEC_ID_MPEG4)
            s->no_rounding ^= 1;
    }

    if(s->flags & CODEC_FLAG_PASS2){
        if (estimate_qp(s,1) < 0)
            return -1;
        ff_get_2pass_fcode(s);
    }else if(!(s->flags & CODEC_FLAG_QSCALE)){
        if(s->pict_type==AV_PICTURE_TYPE_B)
            s->lambda= s->last_lambda_for[s->pict_type];
        else
            s->lambda= s->last_lambda_for[s->last_non_b_pict_type];
        update_qscale(s);
    }

    if(s->codec_id != AV_CODEC_ID_AMV && s->codec_id != AV_CODEC_ID_MJPEG){
        if(s->q_chroma_intra_matrix   != s->q_intra_matrix  ) av_freep(&s->q_chroma_intra_matrix);
        if(s->q_chroma_intra_matrix16 != s->q_intra_matrix16) av_freep(&s->q_chroma_intra_matrix16);
        s->q_chroma_intra_matrix   = s->q_intra_matrix;
        s->q_chroma_intra_matrix16 = s->q_intra_matrix16;
    }

    s->mb_intra=0; //for the rate distortion & bit compare functions
    for(i=1; i<context_count; i++){
        ret = ff_update_duplicate_context(s->thread_context[i], s);
        if (ret < 0)
            return ret;
    }

    if(ff_init_me(s)<0)
        return -1;

    /* Estimate motion for every MB */
    if(s->pict_type != AV_PICTURE_TYPE_I){
        s->lambda = (s->lambda * s->avctx->me_penalty_compensation + 128)>>8;
        s->lambda2= (s->lambda2* (int64_t)s->avctx->me_penalty_compensation + 128)>>8;
        if (s->pict_type != AV_PICTURE_TYPE_B) {
            if((s->avctx->pre_me && s->last_non_b_pict_type==AV_PICTURE_TYPE_I) || s->avctx->pre_me==2){
                s->avctx->execute(s->avctx, pre_estimate_motion_thread, &s->thread_context[0], NULL, context_count, sizeof(void*));
            }
        }

        s->avctx->execute(s->avctx, estimate_motion_thread, &s->thread_context[0], NULL, context_count, sizeof(void*));
    }else /* if(s->pict_type == AV_PICTURE_TYPE_I) */{
        /* I-Frame */
        for(i=0; i<s->mb_stride*s->mb_height; i++)
            s->mb_type[i]= CANDIDATE_MB_TYPE_INTRA;

        if(!s->fixed_qscale){
            /* finding spatial complexity for I-frame rate control */
            s->avctx->execute(s->avctx, mb_var_thread, &s->thread_context[0], NULL, context_count, sizeof(void*));
        }
    }
    for(i=1; i<context_count; i++){
        merge_context_after_me(s, s->thread_context[i]);
    }
    s->current_picture.mc_mb_var_sum= s->current_picture_ptr->mc_mb_var_sum= s->me.mc_mb_var_sum_temp;
    s->current_picture.   mb_var_sum= s->current_picture_ptr->   mb_var_sum= s->me.   mb_var_sum_temp;
    emms_c();

    if(s->me.scene_change_score > s->avctx->scenechange_threshold && s->pict_type == AV_PICTURE_TYPE_P){
        s->pict_type= AV_PICTURE_TYPE_I;
        for(i=0; i<s->mb_stride*s->mb_height; i++)
            s->mb_type[i]= CANDIDATE_MB_TYPE_INTRA;
        if(s->msmpeg4_version >= 3)
            s->no_rounding=1;
        av_dlog(s, "Scene change detected, encoding as I Frame %"PRId64" %"PRId64"\n",
                s->current_picture.mb_var_sum, s->current_picture.mc_mb_var_sum);
    }

    if(!s->umvplus){
        if(s->pict_type==AV_PICTURE_TYPE_P || s->pict_type==AV_PICTURE_TYPE_S) {
            s->f_code= ff_get_best_fcode(s, s->p_mv_table, CANDIDATE_MB_TYPE_INTER);

            if(s->flags & CODEC_FLAG_INTERLACED_ME){
                int a,b;
                a= ff_get_best_fcode(s, s->p_field_mv_table[0][0], CANDIDATE_MB_TYPE_INTER_I); //FIXME field_select
                b= ff_get_best_fcode(s, s->p_field_mv_table[1][1], CANDIDATE_MB_TYPE_INTER_I);
                s->f_code= FFMAX3(s->f_code, a, b);
            }

            ff_fix_long_p_mvs(s);
            ff_fix_long_mvs(s, NULL, 0, s->p_mv_table, s->f_code, CANDIDATE_MB_TYPE_INTER, 0);
            if(s->flags & CODEC_FLAG_INTERLACED_ME){
                int j;
                for(i=0; i<2; i++){
                    for(j=0; j<2; j++)
                        ff_fix_long_mvs(s, s->p_field_select_table[i], j,
                                        s->p_field_mv_table[i][j], s->f_code, CANDIDATE_MB_TYPE_INTER_I, 0);
                }
            }
        }

        if(s->pict_type==AV_PICTURE_TYPE_B){
            int a, b;

            a = ff_get_best_fcode(s, s->b_forw_mv_table, CANDIDATE_MB_TYPE_FORWARD);
            b = ff_get_best_fcode(s, s->b_bidir_forw_mv_table, CANDIDATE_MB_TYPE_BIDIR);
            s->f_code = FFMAX(a, b);

            a = ff_get_best_fcode(s, s->b_back_mv_table, CANDIDATE_MB_TYPE_BACKWARD);
            b = ff_get_best_fcode(s, s->b_bidir_back_mv_table, CANDIDATE_MB_TYPE_BIDIR);
            s->b_code = FFMAX(a, b);

            ff_fix_long_mvs(s, NULL, 0, s->b_forw_mv_table, s->f_code, CANDIDATE_MB_TYPE_FORWARD, 1);
            ff_fix_long_mvs(s, NULL, 0, s->b_back_mv_table, s->b_code, CANDIDATE_MB_TYPE_BACKWARD, 1);
            ff_fix_long_mvs(s, NULL, 0, s->b_bidir_forw_mv_table, s->f_code, CANDIDATE_MB_TYPE_BIDIR, 1);
            ff_fix_long_mvs(s, NULL, 0, s->b_bidir_back_mv_table, s->b_code, CANDIDATE_MB_TYPE_BIDIR, 1);
            if(s->flags & CODEC_FLAG_INTERLACED_ME){
                int dir, j;
                for(dir=0; dir<2; dir++){
                    for(i=0; i<2; i++){
                        for(j=0; j<2; j++){
                            int type= dir ? (CANDIDATE_MB_TYPE_BACKWARD_I|CANDIDATE_MB_TYPE_BIDIR_I)
                                          : (CANDIDATE_MB_TYPE_FORWARD_I |CANDIDATE_MB_TYPE_BIDIR_I);
                            ff_fix_long_mvs(s, s->b_field_select_table[dir][i], j,
                                            s->b_field_mv_table[dir][i][j], dir ? s->b_code : s->f_code, type, 1);
                        }
                    }
                }
            }
        }
    }

    if (estimate_qp(s, 0) < 0)
        return -1;

    if(s->qscale < 3 && s->max_qcoeff<=128 && s->pict_type==AV_PICTURE_TYPE_I && !(s->flags & CODEC_FLAG_QSCALE))
        s->qscale= 3; //reduce clipping problems

    if (s->out_format == FMT_MJPEG) {
        const uint16_t *  luma_matrix = ff_mpeg1_default_intra_matrix;
        const uint16_t *chroma_matrix = ff_mpeg1_default_intra_matrix;

        if (s->avctx->intra_matrix) {
            chroma_matrix =
            luma_matrix = s->avctx->intra_matrix;
        }
        if (s->avctx->chroma_intra_matrix)
            chroma_matrix = s->avctx->chroma_intra_matrix;

        /* for mjpeg, we do include qscale in the matrix */
        for(i=1;i<64;i++){
            int j = s->idsp.idct_permutation[i];

            s->chroma_intra_matrix[j] = av_clip_uint8((chroma_matrix[i] * s->qscale) >> 3);
            s->       intra_matrix[j] = av_clip_uint8((  luma_matrix[i] * s->qscale) >> 3);
        }
        s->y_dc_scale_table=
        s->c_dc_scale_table= ff_mpeg2_dc_scale_table[s->intra_dc_precision];
        s->chroma_intra_matrix[0] =
        s->intra_matrix[0] = ff_mpeg2_dc_scale_table[s->intra_dc_precision][8];
        ff_convert_matrix(s, s->q_intra_matrix, s->q_intra_matrix16,
                       s->intra_matrix, s->intra_quant_bias, 8, 8, 1);
        ff_convert_matrix(s, s->q_chroma_intra_matrix, s->q_chroma_intra_matrix16,
                       s->chroma_intra_matrix, s->intra_quant_bias, 8, 8, 1);
        s->qscale= 8;
    }
    if(s->codec_id == AV_CODEC_ID_AMV){
        static const uint8_t y[32]={13,13,13,13,13,13,13,13,13,13,13,13,13,13,13,13,13,13,13,13,13,13,13,13,13,13,13,13,13,13,13,13};
        static const uint8_t c[32]={14,14,14,14,14,14,14,14,14,14,14,14,14,14,14,14,14,14,14,14,14,14,14,14,14,14,14,14,14,14,14,14};
        for(i=1;i<64;i++){
            int j= s->idsp.idct_permutation[ff_zigzag_direct[i]];

            s->intra_matrix[j] = sp5x_quant_table[5*2+0][i];
            s->chroma_intra_matrix[j] = sp5x_quant_table[5*2+1][i];
        }
        s->y_dc_scale_table= y;
        s->c_dc_scale_table= c;
        s->intra_matrix[0] = 13;
        s->chroma_intra_matrix[0] = 14;
        ff_convert_matrix(s, s->q_intra_matrix, s->q_intra_matrix16,
                       s->intra_matrix, s->intra_quant_bias, 8, 8, 1);
        ff_convert_matrix(s, s->q_chroma_intra_matrix, s->q_chroma_intra_matrix16,
                       s->chroma_intra_matrix, s->intra_quant_bias, 8, 8, 1);
        s->qscale= 8;
    }

    //FIXME var duplication
    s->current_picture_ptr->f->key_frame =
    s->current_picture.f->key_frame = s->pict_type == AV_PICTURE_TYPE_I; //FIXME pic_ptr
    s->current_picture_ptr->f->pict_type =
    s->current_picture.f->pict_type = s->pict_type;

    if (s->current_picture.f->key_frame)
        s->picture_in_gop_number=0;

    s->mb_x = s->mb_y = 0;
    s->last_bits= put_bits_count(&s->pb);
    switch(s->out_format) {
    case FMT_MJPEG:
        if (CONFIG_MJPEG_ENCODER)
            ff_mjpeg_encode_picture_header(s->avctx, &s->pb, &s->intra_scantable,
                                           s->intra_matrix, s->chroma_intra_matrix);
        break;
    case FMT_H261:
        if (CONFIG_H261_ENCODER)
            ff_h261_encode_picture_header(s, picture_number);
        break;
    case FMT_H263:
        if (CONFIG_WMV2_ENCODER && s->codec_id == AV_CODEC_ID_WMV2)
            ff_wmv2_encode_picture_header(s, picture_number);
        else if (CONFIG_MSMPEG4_ENCODER && s->msmpeg4_version)
            ff_msmpeg4_encode_picture_header(s, picture_number);
        else if (CONFIG_MPEG4_ENCODER && s->h263_pred)
            ff_mpeg4_encode_picture_header(s, picture_number);
        else if (CONFIG_RV10_ENCODER && s->codec_id == AV_CODEC_ID_RV10)
            ff_rv10_encode_picture_header(s, picture_number);
        else if (CONFIG_RV20_ENCODER && s->codec_id == AV_CODEC_ID_RV20)
            ff_rv20_encode_picture_header(s, picture_number);
        else if (CONFIG_FLV_ENCODER && s->codec_id == AV_CODEC_ID_FLV1)
            ff_flv_encode_picture_header(s, picture_number);
        else if (CONFIG_H263_ENCODER)
            ff_h263_encode_picture_header(s, picture_number);
        break;
    case FMT_MPEG1:
        if (CONFIG_MPEG1VIDEO_ENCODER || CONFIG_MPEG2VIDEO_ENCODER)
            ff_mpeg1_encode_picture_header(s, picture_number);
        break;
    default:
        av_assert0(0);
    }
    bits= put_bits_count(&s->pb);
    s->header_bits= bits - s->last_bits;

    for(i=1; i<context_count; i++){
        update_duplicate_context_after_me(s->thread_context[i], s);
    }
    s->avctx->execute(s->avctx, encode_thread, &s->thread_context[0], NULL, context_count, sizeof(void*));
    for(i=1; i<context_count; i++){
        merge_context_after_encode(s, s->thread_context[i]);
    }
    emms_c();
    return 0;
}

static void denoise_dct_c(MpegEncContext *s, int16_t *block){
    const int intra= s->mb_intra;
    int i;

    s->dct_count[intra]++;

    for(i=0; i<64; i++){
        int level= block[i];

        if(level){
            if(level>0){
                s->dct_error_sum[intra][i] += level;
                level -= s->dct_offset[intra][i];
                if(level<0) level=0;
            }else{
                s->dct_error_sum[intra][i] -= level;
                level += s->dct_offset[intra][i];
                if(level>0) level=0;
            }
            block[i]= level;
        }
    }
}

static int dct_quantize_trellis_c(MpegEncContext *s,
                                  int16_t *block, int n,
                                  int qscale, int *overflow){
    const int *qmat;
    const uint8_t *scantable= s->intra_scantable.scantable;
    const uint8_t *perm_scantable= s->intra_scantable.permutated;
    int max=0;
    unsigned int threshold1, threshold2;
    int bias=0;
    int run_tab[65];
    int level_tab[65];
    int score_tab[65];
    int survivor[65];
    int survivor_count;
    int last_run=0;
    int last_level=0;
    int last_score= 0;
    int last_i;
    int coeff[2][64];
    int coeff_count[64];
    int qmul, qadd, start_i, last_non_zero, i, dc;
    const int esc_length= s->ac_esc_length;
    uint8_t * length;
    uint8_t * last_length;
    const int lambda= s->lambda2 >> (FF_LAMBDA_SHIFT - 6);

    s->fdsp.fdct(block);

    if(s->dct_error_sum)
        s->denoise_dct(s, block);
    qmul= qscale*16;
    qadd= ((qscale-1)|1)*8;

    if (s->mb_intra) {
        int q;
        if (!s->h263_aic) {
            if (n < 4)
                q = s->y_dc_scale;
            else
                q = s->c_dc_scale;
            q = q << 3;
        } else{
            /* For AIC we skip quant/dequant of INTRADC */
            q = 1 << 3;
            qadd=0;
        }

        /* note: block[0] is assumed to be positive */
        block[0] = (block[0] + (q >> 1)) / q;
        start_i = 1;
        last_non_zero = 0;
        qmat = n < 4 ? s->q_intra_matrix[qscale] : s->q_chroma_intra_matrix[qscale];
        if(s->mpeg_quant || s->out_format == FMT_MPEG1)
            bias= 1<<(QMAT_SHIFT-1);
        length     = s->intra_ac_vlc_length;
        last_length= s->intra_ac_vlc_last_length;
    } else {
        start_i = 0;
        last_non_zero = -1;
        qmat = s->q_inter_matrix[qscale];
        length     = s->inter_ac_vlc_length;
        last_length= s->inter_ac_vlc_last_length;
    }
    last_i= start_i;

    threshold1= (1<<QMAT_SHIFT) - bias - 1;
    threshold2= (threshold1<<1);

    for(i=63; i>=start_i; i--) {
        const int j = scantable[i];
        int level = block[j] * qmat[j];

        if(((unsigned)(level+threshold1))>threshold2){
            last_non_zero = i;
            break;
        }
    }

    for(i=start_i; i<=last_non_zero; i++) {
        const int j = scantable[i];
        int level = block[j] * qmat[j];

//        if(   bias+level >= (1<<(QMAT_SHIFT - 3))
//           || bias-level >= (1<<(QMAT_SHIFT - 3))){
        if(((unsigned)(level+threshold1))>threshold2){
            if(level>0){
                level= (bias + level)>>QMAT_SHIFT;
                coeff[0][i]= level;
                coeff[1][i]= level-1;
//                coeff[2][k]= level-2;
            }else{
                level= (bias - level)>>QMAT_SHIFT;
                coeff[0][i]= -level;
                coeff[1][i]= -level+1;
//                coeff[2][k]= -level+2;
            }
            coeff_count[i]= FFMIN(level, 2);
            av_assert2(coeff_count[i]);
            max |=level;
        }else{
            coeff[0][i]= (level>>31)|1;
            coeff_count[i]= 1;
        }
    }

    *overflow= s->max_qcoeff < max; //overflow might have happened

    if(last_non_zero < start_i){
        memset(block + start_i, 0, (64-start_i)*sizeof(int16_t));
        return last_non_zero;
    }

    score_tab[start_i]= 0;
    survivor[0]= start_i;
    survivor_count= 1;

    for(i=start_i; i<=last_non_zero; i++){
        int level_index, j, zero_distortion;
        int dct_coeff= FFABS(block[ scantable[i] ]);
        int best_score=256*256*256*120;

        if (s->fdsp.fdct == ff_fdct_ifast)
            dct_coeff= (dct_coeff*ff_inv_aanscales[ scantable[i] ]) >> 12;
        zero_distortion= dct_coeff*dct_coeff;

        for(level_index=0; level_index < coeff_count[i]; level_index++){
            int distortion;
            int level= coeff[level_index][i];
            const int alevel= FFABS(level);
            int unquant_coeff;

            av_assert2(level);

            if(s->out_format == FMT_H263 || s->out_format == FMT_H261){
                unquant_coeff= alevel*qmul + qadd;
            }else{ //MPEG1
                j = s->idsp.idct_permutation[scantable[i]]; // FIXME: optimize
                if(s->mb_intra){
                        unquant_coeff = (int)(  alevel  * qscale * s->intra_matrix[j]) >> 3;
                        unquant_coeff =   (unquant_coeff - 1) | 1;
                }else{
                        unquant_coeff = (((  alevel  << 1) + 1) * qscale * ((int) s->inter_matrix[j])) >> 4;
                        unquant_coeff =   (unquant_coeff - 1) | 1;
                }
                unquant_coeff<<= 3;
            }

            distortion= (unquant_coeff - dct_coeff) * (unquant_coeff - dct_coeff) - zero_distortion;
            level+=64;
            if((level&(~127)) == 0){
                for(j=survivor_count-1; j>=0; j--){
                    int run= i - survivor[j];
                    int score= distortion + length[UNI_AC_ENC_INDEX(run, level)]*lambda;
                    score += score_tab[i-run];

                    if(score < best_score){
                        best_score= score;
                        run_tab[i+1]= run;
                        level_tab[i+1]= level-64;
                    }
                }

                if(s->out_format == FMT_H263 || s->out_format == FMT_H261){
                    for(j=survivor_count-1; j>=0; j--){
                        int run= i - survivor[j];
                        int score= distortion + last_length[UNI_AC_ENC_INDEX(run, level)]*lambda;
                        score += score_tab[i-run];
                        if(score < last_score){
                            last_score= score;
                            last_run= run;
                            last_level= level-64;
                            last_i= i+1;
                        }
                    }
                }
            }else{
                distortion += esc_length*lambda;
                for(j=survivor_count-1; j>=0; j--){
                    int run= i - survivor[j];
                    int score= distortion + score_tab[i-run];

                    if(score < best_score){
                        best_score= score;
                        run_tab[i+1]= run;
                        level_tab[i+1]= level-64;
                    }
                }

                if(s->out_format == FMT_H263 || s->out_format == FMT_H261){
                  for(j=survivor_count-1; j>=0; j--){
                        int run= i - survivor[j];
                        int score= distortion + score_tab[i-run];
                        if(score < last_score){
                            last_score= score;
                            last_run= run;
                            last_level= level-64;
                            last_i= i+1;
                        }
                    }
                }
            }
        }

        score_tab[i+1]= best_score;

        //Note: there is a vlc code in mpeg4 which is 1 bit shorter then another one with a shorter run and the same level
        if(last_non_zero <= 27){
            for(; survivor_count; survivor_count--){
                if(score_tab[ survivor[survivor_count-1] ] <= best_score)
                    break;
            }
        }else{
            for(; survivor_count; survivor_count--){
                if(score_tab[ survivor[survivor_count-1] ] <= best_score + lambda)
                    break;
            }
        }

        survivor[ survivor_count++ ]= i+1;
    }

    if(s->out_format != FMT_H263 && s->out_format != FMT_H261){
        last_score= 256*256*256*120;
        for(i= survivor[0]; i<=last_non_zero + 1; i++){
            int score= score_tab[i];
            if(i) score += lambda*2; //FIXME exacter?

            if(score < last_score){
                last_score= score;
                last_i= i;
                last_level= level_tab[i];
                last_run= run_tab[i];
            }
        }
    }

    s->coded_score[n] = last_score;

    dc= FFABS(block[0]);
    last_non_zero= last_i - 1;
    memset(block + start_i, 0, (64-start_i)*sizeof(int16_t));

    if(last_non_zero < start_i)
        return last_non_zero;

    if(last_non_zero == 0 && start_i == 0){
        int best_level= 0;
        int best_score= dc * dc;

        for(i=0; i<coeff_count[0]; i++){
            int level= coeff[i][0];
            int alevel= FFABS(level);
            int unquant_coeff, score, distortion;

            if(s->out_format == FMT_H263 || s->out_format == FMT_H261){
                    unquant_coeff= (alevel*qmul + qadd)>>3;
            }else{ //MPEG1
                    unquant_coeff = (((  alevel  << 1) + 1) * qscale * ((int) s->inter_matrix[0])) >> 4;
                    unquant_coeff =   (unquant_coeff - 1) | 1;
            }
            unquant_coeff = (unquant_coeff + 4) >> 3;
            unquant_coeff<<= 3 + 3;

            distortion= (unquant_coeff - dc) * (unquant_coeff - dc);
            level+=64;
            if((level&(~127)) == 0) score= distortion + last_length[UNI_AC_ENC_INDEX(0, level)]*lambda;
            else                    score= distortion + esc_length*lambda;

            if(score < best_score){
                best_score= score;
                best_level= level - 64;
            }
        }
        block[0]= best_level;
        s->coded_score[n] = best_score - dc*dc;
        if(best_level == 0) return -1;
        else                return last_non_zero;
    }

    i= last_i;
    av_assert2(last_level);

    block[ perm_scantable[last_non_zero] ]= last_level;
    i -= last_run + 1;

    for(; i>start_i; i -= run_tab[i] + 1){
        block[ perm_scantable[i-1] ]= level_tab[i];
    }

    return last_non_zero;
}

//#define REFINE_STATS 1
static int16_t basis[64][64];

static void build_basis(uint8_t *perm){
    int i, j, x, y;
    emms_c();
    for(i=0; i<8; i++){
        for(j=0; j<8; j++){
            for(y=0; y<8; y++){
                for(x=0; x<8; x++){
                    double s= 0.25*(1<<BASIS_SHIFT);
                    int index= 8*i + j;
                    int perm_index= perm[index];
                    if(i==0) s*= sqrt(0.5);
                    if(j==0) s*= sqrt(0.5);
                    basis[perm_index][8*x + y]= lrintf(s * cos((M_PI/8.0)*i*(x+0.5)) * cos((M_PI/8.0)*j*(y+0.5)));
                }
            }
        }
    }
}

static int dct_quantize_refine(MpegEncContext *s, //FIXME breaks denoise?
                        int16_t *block, int16_t *weight, int16_t *orig,
                        int n, int qscale){
    int16_t rem[64];
    LOCAL_ALIGNED_16(int16_t, d1, [64]);
    const uint8_t *scantable= s->intra_scantable.scantable;
    const uint8_t *perm_scantable= s->intra_scantable.permutated;
//    unsigned int threshold1, threshold2;
//    int bias=0;
    int run_tab[65];
    int prev_run=0;
    int prev_level=0;
    int qmul, qadd, start_i, last_non_zero, i, dc;
    uint8_t * length;
    uint8_t * last_length;
    int lambda;
    int rle_index, run, q = 1, sum; //q is only used when s->mb_intra is true
#ifdef REFINE_STATS
static int count=0;
static int after_last=0;
static int to_zero=0;
static int from_zero=0;
static int raise=0;
static int lower=0;
static int messed_sign=0;
#endif

    if(basis[0][0] == 0)
        build_basis(s->idsp.idct_permutation);

    qmul= qscale*2;
    qadd= (qscale-1)|1;
    if (s->mb_intra) {
        if (!s->h263_aic) {
            if (n < 4)
                q = s->y_dc_scale;
            else
                q = s->c_dc_scale;
        } else{
            /* For AIC we skip quant/dequant of INTRADC */
            q = 1;
            qadd=0;
        }
        q <<= RECON_SHIFT-3;
        /* note: block[0] is assumed to be positive */
        dc= block[0]*q;
//        block[0] = (block[0] + (q >> 1)) / q;
        start_i = 1;
//        if(s->mpeg_quant || s->out_format == FMT_MPEG1)
//            bias= 1<<(QMAT_SHIFT-1);
        length     = s->intra_ac_vlc_length;
        last_length= s->intra_ac_vlc_last_length;
    } else {
        dc= 0;
        start_i = 0;
        length     = s->inter_ac_vlc_length;
        last_length= s->inter_ac_vlc_last_length;
    }
    last_non_zero = s->block_last_index[n];

#ifdef REFINE_STATS
{START_TIMER
#endif
    dc += (1<<(RECON_SHIFT-1));
    for(i=0; i<64; i++){
        rem[i]= dc - (orig[i]<<RECON_SHIFT); //FIXME  use orig dirrectly instead of copying to rem[]
    }
#ifdef REFINE_STATS
STOP_TIMER("memset rem[]")}
#endif
    sum=0;
    for(i=0; i<64; i++){
        int one= 36;
        int qns=4;
        int w;

        w= FFABS(weight[i]) + qns*one;
        w= 15 + (48*qns*one + w/2)/w; // 16 .. 63

        weight[i] = w;
//        w=weight[i] = (63*qns + (w/2)) / w;

        av_assert2(w>0);
        av_assert2(w<(1<<6));
        sum += w*w;
    }
    lambda= sum*(uint64_t)s->lambda2 >> (FF_LAMBDA_SHIFT - 6 + 6 + 6 + 6);
#ifdef REFINE_STATS
{START_TIMER
#endif
    run=0;
    rle_index=0;
    for(i=start_i; i<=last_non_zero; i++){
        int j= perm_scantable[i];
        const int level= block[j];
        int coeff;

        if(level){
            if(level<0) coeff= qmul*level - qadd;
            else        coeff= qmul*level + qadd;
            run_tab[rle_index++]=run;
            run=0;

            s->mpvencdsp.add_8x8basis(rem, basis[j], coeff);
        }else{
            run++;
        }
    }
#ifdef REFINE_STATS
if(last_non_zero>0){
STOP_TIMER("init rem[]")
}
}

{START_TIMER
#endif
    for(;;){
        int best_score = s->mpvencdsp.try_8x8basis(rem, weight, basis[0], 0);
        int best_coeff=0;
        int best_change=0;
        int run2, best_unquant_change=0, analyze_gradient;
#ifdef REFINE_STATS
{START_TIMER
#endif
        analyze_gradient = last_non_zero > 2 || s->quantizer_noise_shaping >= 3;

        if(analyze_gradient){
#ifdef REFINE_STATS
{START_TIMER
#endif
            for(i=0; i<64; i++){
                int w= weight[i];

                d1[i] = (rem[i]*w*w + (1<<(RECON_SHIFT+12-1)))>>(RECON_SHIFT+12);
            }
#ifdef REFINE_STATS
STOP_TIMER("rem*w*w")}
{START_TIMER
#endif
            s->fdsp.fdct(d1);
#ifdef REFINE_STATS
STOP_TIMER("dct")}
#endif
        }

        if(start_i){
            const int level= block[0];
            int change, old_coeff;

            av_assert2(s->mb_intra);

            old_coeff= q*level;

            for(change=-1; change<=1; change+=2){
                int new_level= level + change;
                int score, new_coeff;

                new_coeff= q*new_level;
                if(new_coeff >= 2048 || new_coeff < 0)
                    continue;

                score = s->mpvencdsp.try_8x8basis(rem, weight, basis[0],
                                                  new_coeff - old_coeff);
                if(score<best_score){
                    best_score= score;
                    best_coeff= 0;
                    best_change= change;
                    best_unquant_change= new_coeff - old_coeff;
                }
            }
        }

        run=0;
        rle_index=0;
        run2= run_tab[rle_index++];
        prev_level=0;
        prev_run=0;

        for(i=start_i; i<64; i++){
            int j= perm_scantable[i];
            const int level= block[j];
            int change, old_coeff;

            if(s->quantizer_noise_shaping < 3 && i > last_non_zero + 1)
                break;

            if(level){
                if(level<0) old_coeff= qmul*level - qadd;
                else        old_coeff= qmul*level + qadd;
                run2= run_tab[rle_index++]; //FIXME ! maybe after last
            }else{
                old_coeff=0;
                run2--;
                av_assert2(run2>=0 || i >= last_non_zero );
            }

            for(change=-1; change<=1; change+=2){
                int new_level= level + change;
                int score, new_coeff, unquant_change;

                score=0;
                if(s->quantizer_noise_shaping < 2 && FFABS(new_level) > FFABS(level))
                   continue;

                if(new_level){
                    if(new_level<0) new_coeff= qmul*new_level - qadd;
                    else            new_coeff= qmul*new_level + qadd;
                    if(new_coeff >= 2048 || new_coeff <= -2048)
                        continue;
                    //FIXME check for overflow

                    if(level){
                        if(level < 63 && level > -63){
                            if(i < last_non_zero)
                                score +=   length[UNI_AC_ENC_INDEX(run, new_level+64)]
                                         - length[UNI_AC_ENC_INDEX(run, level+64)];
                            else
                                score +=   last_length[UNI_AC_ENC_INDEX(run, new_level+64)]
                                         - last_length[UNI_AC_ENC_INDEX(run, level+64)];
                        }
                    }else{
                        av_assert2(FFABS(new_level)==1);

                        if(analyze_gradient){
                            int g= d1[ scantable[i] ];
                            if(g && (g^new_level) >= 0)
                                continue;
                        }

                        if(i < last_non_zero){
                            int next_i= i + run2 + 1;
                            int next_level= block[ perm_scantable[next_i] ] + 64;

                            if(next_level&(~127))
                                next_level= 0;

                            if(next_i < last_non_zero)
                                score +=   length[UNI_AC_ENC_INDEX(run, 65)]
                                         + length[UNI_AC_ENC_INDEX(run2, next_level)]
                                         - length[UNI_AC_ENC_INDEX(run + run2 + 1, next_level)];
                            else
                                score +=  length[UNI_AC_ENC_INDEX(run, 65)]
                                        + last_length[UNI_AC_ENC_INDEX(run2, next_level)]
                                        - last_length[UNI_AC_ENC_INDEX(run + run2 + 1, next_level)];
                        }else{
                            score += last_length[UNI_AC_ENC_INDEX(run, 65)];
                            if(prev_level){
                                score +=  length[UNI_AC_ENC_INDEX(prev_run, prev_level)]
                                        - last_length[UNI_AC_ENC_INDEX(prev_run, prev_level)];
                            }
                        }
                    }
                }else{
                    new_coeff=0;
                    av_assert2(FFABS(level)==1);

                    if(i < last_non_zero){
                        int next_i= i + run2 + 1;
                        int next_level= block[ perm_scantable[next_i] ] + 64;

                        if(next_level&(~127))
                            next_level= 0;

                        if(next_i < last_non_zero)
                            score +=   length[UNI_AC_ENC_INDEX(run + run2 + 1, next_level)]
                                     - length[UNI_AC_ENC_INDEX(run2, next_level)]
                                     - length[UNI_AC_ENC_INDEX(run, 65)];
                        else
                            score +=   last_length[UNI_AC_ENC_INDEX(run + run2 + 1, next_level)]
                                     - last_length[UNI_AC_ENC_INDEX(run2, next_level)]
                                     - length[UNI_AC_ENC_INDEX(run, 65)];
                    }else{
                        score += -last_length[UNI_AC_ENC_INDEX(run, 65)];
                        if(prev_level){
                            score +=  last_length[UNI_AC_ENC_INDEX(prev_run, prev_level)]
                                    - length[UNI_AC_ENC_INDEX(prev_run, prev_level)];
                        }
                    }
                }

                score *= lambda;

                unquant_change= new_coeff - old_coeff;
                av_assert2((score < 100*lambda && score > -100*lambda) || lambda==0);

                score += s->mpvencdsp.try_8x8basis(rem, weight, basis[j],
                                                   unquant_change);
                if(score<best_score){
                    best_score= score;
                    best_coeff= i;
                    best_change= change;
                    best_unquant_change= unquant_change;
                }
            }
            if(level){
                prev_level= level + 64;
                if(prev_level&(~127))
                    prev_level= 0;
                prev_run= run;
                run=0;
            }else{
                run++;
            }
        }
#ifdef REFINE_STATS
STOP_TIMER("iterative step")}
#endif

        if(best_change){
            int j= perm_scantable[ best_coeff ];

            block[j] += best_change;

            if(best_coeff > last_non_zero){
                last_non_zero= best_coeff;
                av_assert2(block[j]);
#ifdef REFINE_STATS
after_last++;
#endif
            }else{
#ifdef REFINE_STATS
if(block[j]){
    if(block[j] - best_change){
        if(FFABS(block[j]) > FFABS(block[j] - best_change)){
            raise++;
        }else{
            lower++;
        }
    }else{
        from_zero++;
    }
}else{
    to_zero++;
}
#endif
                for(; last_non_zero>=start_i; last_non_zero--){
                    if(block[perm_scantable[last_non_zero]])
                        break;
                }
            }
#ifdef REFINE_STATS
count++;
if(256*256*256*64 % count == 0){
    av_log(s->avctx, AV_LOG_DEBUG, "after_last:%d to_zero:%d from_zero:%d raise:%d lower:%d sign:%d xyp:%d/%d/%d\n", after_last, to_zero, from_zero, raise, lower, messed_sign, s->mb_x, s->mb_y, s->picture_number);
}
#endif
            run=0;
            rle_index=0;
            for(i=start_i; i<=last_non_zero; i++){
                int j= perm_scantable[i];
                const int level= block[j];

                 if(level){
                     run_tab[rle_index++]=run;
                     run=0;
                 }else{
                     run++;
                 }
            }

            s->mpvencdsp.add_8x8basis(rem, basis[j], best_unquant_change);
        }else{
            break;
        }
    }
#ifdef REFINE_STATS
if(last_non_zero>0){
STOP_TIMER("iterative search")
}
}
#endif

    return last_non_zero;
}

int ff_dct_quantize_c(MpegEncContext *s,
                        int16_t *block, int n,
                        int qscale, int *overflow)
{
    int i, j, level, last_non_zero, q, start_i;
    const int *qmat;
    const uint8_t *scantable= s->intra_scantable.scantable;
    int bias;
    int max=0;
    unsigned int threshold1, threshold2;

    s->fdsp.fdct(block);

    if(s->dct_error_sum)
        s->denoise_dct(s, block);

    if (s->mb_intra) {
        if (!s->h263_aic) {
            if (n < 4)
                q = s->y_dc_scale;
            else
                q = s->c_dc_scale;
            q = q << 3;
        } else
            /* For AIC we skip quant/dequant of INTRADC */
            q = 1 << 3;

        /* note: block[0] is assumed to be positive */
        block[0] = (block[0] + (q >> 1)) / q;
        start_i = 1;
        last_non_zero = 0;
        qmat = n < 4 ? s->q_intra_matrix[qscale] : s->q_chroma_intra_matrix[qscale];
        bias= s->intra_quant_bias<<(QMAT_SHIFT - QUANT_BIAS_SHIFT);
    } else {
        start_i = 0;
        last_non_zero = -1;
        qmat = s->q_inter_matrix[qscale];
        bias= s->inter_quant_bias<<(QMAT_SHIFT - QUANT_BIAS_SHIFT);
    }
    threshold1= (1<<QMAT_SHIFT) - bias - 1;
    threshold2= (threshold1<<1);
    for(i=63;i>=start_i;i--) {
        j = scantable[i];
        level = block[j] * qmat[j];

        if(((unsigned)(level+threshold1))>threshold2){
            last_non_zero = i;
            break;
        }else{
            block[j]=0;
        }
    }
    for(i=start_i; i<=last_non_zero; i++) {
        j = scantable[i];
        level = block[j] * qmat[j];

//        if(   bias+level >= (1<<QMAT_SHIFT)
//           || bias-level >= (1<<QMAT_SHIFT)){
        if(((unsigned)(level+threshold1))>threshold2){
            if(level>0){
                level= (bias + level)>>QMAT_SHIFT;
                block[j]= level;
            }else{
                level= (bias - level)>>QMAT_SHIFT;
                block[j]= -level;
            }
            max |=level;
        }else{
            block[j]=0;
        }
    }
    *overflow= s->max_qcoeff < max; //overflow might have happened

    /* we need this permutation so that we correct the IDCT, we only permute the !=0 elements */
    if (s->idsp.idct_permutation_type != FF_NO_IDCT_PERM)
        ff_block_permute(block, s->idsp.idct_permutation,
                         scantable, last_non_zero);

    return last_non_zero;
}

#define OFFSET(x) offsetof(MpegEncContext, x)
#define VE AV_OPT_FLAG_VIDEO_PARAM | AV_OPT_FLAG_ENCODING_PARAM
static const AVOption h263_options[] = {
    { "obmc",         "use overlapped block motion compensation.", OFFSET(obmc), AV_OPT_TYPE_INT, { .i64 = 0 }, 0, 1, VE },
    { "structured_slices","Write slice start position at every GOB header instead of just GOB number.", OFFSET(h263_slice_structured), AV_OPT_TYPE_INT, { .i64 = 0 }, 0, 1, VE},
    { "mb_info",      "emit macroblock info for RFC 2190 packetization, the parameter value is the maximum payload size", OFFSET(mb_info), AV_OPT_TYPE_INT, { .i64 = 0 }, 0, INT_MAX, VE },
    FF_MPV_COMMON_OPTS
    { NULL },
};

static const AVClass h263_class = {
    .class_name = "H.263 encoder",
    .item_name  = av_default_item_name,
    .option     = h263_options,
    .version    = LIBAVUTIL_VERSION_INT,
};

AVCodec ff_h263_encoder = {
    .name           = "h263",
    .long_name      = NULL_IF_CONFIG_SMALL("H.263 / H.263-1996"),
    .type           = AVMEDIA_TYPE_VIDEO,
    .id             = AV_CODEC_ID_H263,
    .priv_data_size = sizeof(MpegEncContext),
    .init           = ff_MPV_encode_init,
    .encode2        = ff_MPV_encode_picture,
    .close          = ff_MPV_encode_end,
    .pix_fmts= (const enum AVPixelFormat[]){AV_PIX_FMT_YUV420P, AV_PIX_FMT_NONE},
    .priv_class     = &h263_class,
};

static const AVOption h263p_options[] = {
    { "umv",        "Use unlimited motion vectors.",    OFFSET(umvplus), AV_OPT_TYPE_INT, { .i64 = 0 }, 0, 1, VE },
    { "aiv",        "Use alternative inter VLC.",       OFFSET(alt_inter_vlc), AV_OPT_TYPE_INT, { .i64 = 0 }, 0, 1, VE },
    { "obmc",       "use overlapped block motion compensation.", OFFSET(obmc), AV_OPT_TYPE_INT, { .i64 = 0 }, 0, 1, VE },
    { "structured_slices", "Write slice start position at every GOB header instead of just GOB number.", OFFSET(h263_slice_structured), AV_OPT_TYPE_INT, { .i64 = 0 }, 0, 1, VE},
    FF_MPV_COMMON_OPTS
    { NULL },
};
static const AVClass h263p_class = {
    .class_name = "H.263p encoder",
    .item_name  = av_default_item_name,
    .option     = h263p_options,
    .version    = LIBAVUTIL_VERSION_INT,
};

AVCodec ff_h263p_encoder = {
    .name           = "h263p",
    .long_name      = NULL_IF_CONFIG_SMALL("H.263+ / H.263-1998 / H.263 version 2"),
    .type           = AVMEDIA_TYPE_VIDEO,
    .id             = AV_CODEC_ID_H263P,
    .priv_data_size = sizeof(MpegEncContext),
    .init           = ff_MPV_encode_init,
    .encode2        = ff_MPV_encode_picture,
    .close          = ff_MPV_encode_end,
    .capabilities   = CODEC_CAP_SLICE_THREADS,
    .pix_fmts       = (const enum AVPixelFormat[]){ AV_PIX_FMT_YUV420P, AV_PIX_FMT_NONE },
    .priv_class     = &h263p_class,
};

FF_MPV_GENERIC_CLASS(msmpeg4v2)

AVCodec ff_msmpeg4v2_encoder = {
    .name           = "msmpeg4v2",
    .long_name      = NULL_IF_CONFIG_SMALL("MPEG-4 part 2 Microsoft variant version 2"),
    .type           = AVMEDIA_TYPE_VIDEO,
    .id             = AV_CODEC_ID_MSMPEG4V2,
    .priv_data_size = sizeof(MpegEncContext),
    .init           = ff_MPV_encode_init,
    .encode2        = ff_MPV_encode_picture,
    .close          = ff_MPV_encode_end,
    .pix_fmts       = (const enum AVPixelFormat[]){ AV_PIX_FMT_YUV420P, AV_PIX_FMT_NONE },
    .priv_class     = &msmpeg4v2_class,
};

FF_MPV_GENERIC_CLASS(msmpeg4v3)

AVCodec ff_msmpeg4v3_encoder = {
    .name           = "msmpeg4",
    .long_name      = NULL_IF_CONFIG_SMALL("MPEG-4 part 2 Microsoft variant version 3"),
    .type           = AVMEDIA_TYPE_VIDEO,
    .id             = AV_CODEC_ID_MSMPEG4V3,
    .priv_data_size = sizeof(MpegEncContext),
    .init           = ff_MPV_encode_init,
    .encode2        = ff_MPV_encode_picture,
    .close          = ff_MPV_encode_end,
    .pix_fmts       = (const enum AVPixelFormat[]){ AV_PIX_FMT_YUV420P, AV_PIX_FMT_NONE },
    .priv_class     = &msmpeg4v3_class,
};

FF_MPV_GENERIC_CLASS(wmv1)

AVCodec ff_wmv1_encoder = {
    .name           = "wmv1",
    .long_name      = NULL_IF_CONFIG_SMALL("Windows Media Video 7"),
    .type           = AVMEDIA_TYPE_VIDEO,
    .id             = AV_CODEC_ID_WMV1,
    .priv_data_size = sizeof(MpegEncContext),
    .init           = ff_MPV_encode_init,
    .encode2        = ff_MPV_encode_picture,
    .close          = ff_MPV_encode_end,
    .pix_fmts       = (const enum AVPixelFormat[]){ AV_PIX_FMT_YUV420P, AV_PIX_FMT_NONE },
    .priv_class     = &wmv1_class,
};<|MERGE_RESOLUTION|>--- conflicted
+++ resolved
@@ -2235,23 +2235,13 @@
             if (s->mecc.sad[1](NULL, ptr_cr, dest_cr, wrap_c, 8) < 20 * s->qscale)
                 skip_dct[5] = 1;
             if (!s->chroma_y_shift) { /* 422 */
-<<<<<<< HEAD
-                if (s->dsp.sad[1](NULL, ptr_cb + uv_dct_offset,
-                                  dest_cb + uv_dct_offset,
-                                  wrap_c, 8) < 20 * s->qscale)
-                    skip_dct[6] = 1;
-                if (s->dsp.sad[1](NULL, ptr_cr + uv_dct_offset,
-                                  dest_cr + uv_dct_offset,
-                                  wrap_c, 8) < 20 * s->qscale)
-=======
-                if (s->mecc.sad[1](NULL, ptr_cb + (dct_offset >> 1),
-                                   dest_cb + (dct_offset >> 1),
+                if (s->mecc.sad[1](NULL, ptr_cb + uv_dct_offset,
+                                   dest_cb + uv_dct_offset,
                                    wrap_c, 8) < 20 * s->qscale)
                     skip_dct[6] = 1;
-                if (s->mecc.sad[1](NULL, ptr_cr + (dct_offset >> 1),
-                                   dest_cr + (dct_offset >> 1),
+                if (s->mecc.sad[1](NULL, ptr_cr + uv_dct_offset,
+                                   dest_cr + uv_dct_offset,
                                    wrap_c, 8) < 20 * s->qscale)
->>>>>>> 2d604443
                     skip_dct[7] = 1;
             }
         }
