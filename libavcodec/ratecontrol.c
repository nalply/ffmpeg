/*
 * Rate control for video encoders
 *
 * Copyright (c) 2002-2004 Michael Niedermayer <michaelni@gmx.at>
 *
 * This file is part of FFmpeg.
 *
 * FFmpeg is free software; you can redistribute it and/or
 * modify it under the terms of the GNU Lesser General Public
 * License as published by the Free Software Foundation; either
 * version 2.1 of the License, or (at your option) any later version.
 *
 * FFmpeg is distributed in the hope that it will be useful,
 * but WITHOUT ANY WARRANTY; without even the implied warranty of
 * MERCHANTABILITY or FITNESS FOR A PARTICULAR PURPOSE.  See the GNU
 * Lesser General Public License for more details.
 *
 * You should have received a copy of the GNU Lesser General Public
 * License along with FFmpeg; if not, write to the Free Software
 * Foundation, Inc., 51 Franklin Street, Fifth Floor, Boston, MA 02110-1301 USA
 */

/**
 * @file
 * Rate control for video encoders.
 */

#include "libavutil/intmath.h"
#include "avcodec.h"
#include "dsputil.h"
#include "ratecontrol.h"
#include "mpegvideo.h"
#include "libavutil/eval.h"

#undef NDEBUG // Always check asserts, the speed effect is far too small to disable them.
#include <assert.h>

#ifndef M_E
#define M_E 2.718281828
#endif

static int init_pass2(MpegEncContext *s);
static double get_qscale(MpegEncContext *s, RateControlEntry *rce,
                         double rate_factor, int frame_num);

void ff_write_pass1_stats(MpegEncContext *s)
{
    snprintf(s->avctx->stats_out, 256,
             "in:%d out:%d type:%d q:%d itex:%d ptex:%d mv:%d misc:%d "
             "fcode:%d bcode:%d mc-var:%d var:%d icount:%d skipcount:%d hbits:%d;\n",
             s->current_picture_ptr->f.display_picture_number,
             s->current_picture_ptr->f.coded_picture_number,
             s->pict_type,
             s->current_picture.f.quality,
             s->i_tex_bits,
             s->p_tex_bits,
             s->mv_bits,
             s->misc_bits,
             s->f_code,
             s->b_code,
             s->current_picture.mc_mb_var_sum,
             s->current_picture.mb_var_sum,
             s->i_count, s->skip_count,
             s->header_bits);
}

<<<<<<< HEAD
static double get_fps(AVCodecContext *avctx){
    return 1.0 / av_q2d(avctx->time_base) / FFMAX(avctx->ticks_per_frame, 1);
}

static inline double qp2bits(RateControlEntry *rce, double qp){
    if(qp<=0.0){
=======
static inline double qp2bits(RateControlEntry *rce, double qp)
{
    if (qp <= 0.0) {
>>>>>>> f61272f0
        av_log(NULL, AV_LOG_ERROR, "qp<=0.0\n");
    }
    return rce->qscale * (double)(rce->i_tex_bits + rce->p_tex_bits + 1) / qp;
}

static inline double bits2qp(RateControlEntry *rce, double bits)
{
    if (bits < 0.9) {
        av_log(NULL, AV_LOG_ERROR, "bits<0.9\n");
    }
    return rce->qscale * (double)(rce->i_tex_bits + rce->p_tex_bits + 1) / bits;
}

int ff_rate_control_init(MpegEncContext *s)
{
    RateControlContext *rcc = &s->rc_context;
    int i, res;
    static const char * const const_names[] = {
        "PI",
        "E",
        "iTex",
        "pTex",
        "tex",
        "mv",
        "fCode",
        "iCount",
        "mcVar",
        "var",
        "isI",
        "isP",
        "isB",
        "avgQP",
        "qComp",
#if 0
        "lastIQP",
        "lastPQP",
        "lastBQP",
        "nextNonBQP",
#endif
        "avgIITex",
        "avgPITex",
        "avgPPTex",
        "avgBPTex",
        "avgTex",
        NULL
    };
    static double (* const func1[])(void *, double) = {
        (void *)bits2qp,
        (void *)qp2bits,
        NULL
    };
    static const char * const func1_names[] = {
        "bits2qp",
        "qp2bits",
        NULL
    };
    emms_c();

<<<<<<< HEAD
    if (!s->avctx->rc_max_available_vbv_use && s->avctx->rc_buffer_size) {
        if (s->avctx->rc_max_rate) {
            s->avctx->rc_max_available_vbv_use = av_clipf(s->avctx->rc_max_rate/(s->avctx->rc_buffer_size*get_fps(s->avctx)), 1.0/3, 1.0);
        } else
            s->avctx->rc_max_available_vbv_use = 1.0;
    }

    res = av_expr_parse(&rcc->rc_eq_eval, s->avctx->rc_eq ? s->avctx->rc_eq : "tex^qComp", const_names, func1_names, func1, NULL, NULL, 0, s->avctx);
=======
    res = av_expr_parse(&rcc->rc_eq_eval,
                        s->avctx->rc_eq ? s->avctx->rc_eq : "tex^qComp",
                        const_names, func1_names, func1,
                        NULL, NULL, 0, s->avctx);
>>>>>>> f61272f0
    if (res < 0) {
        av_log(s->avctx, AV_LOG_ERROR, "Error parsing rc_eq \"%s\"\n", s->avctx->rc_eq);
        return res;
    }

    for (i = 0; i < 5; i++) {
        rcc->pred[i].coeff = FF_QP2LAMBDA * 7.0;
        rcc->pred[i].count = 1.0;
        rcc->pred[i].decay = 0.4;

        rcc->i_cplx_sum [i] =
        rcc->p_cplx_sum [i] =
        rcc->mv_bits_sum[i] =
        rcc->qscale_sum [i] =
        rcc->frame_count[i] = 1; // 1 is better because of 1/0 and such

        rcc->last_qscale_for[i] = FF_QP2LAMBDA * 5;
    }
<<<<<<< HEAD
    rcc->buffer_index= s->avctx->rc_initial_buffer_occupancy;
    if (!rcc->buffer_index)
        rcc->buffer_index = s->avctx->rc_buffer_size * 3 / 4;
=======
    rcc->buffer_index = s->avctx->rc_initial_buffer_occupancy;
>>>>>>> f61272f0

    if (s->flags & CODEC_FLAG_PASS2) {
        int i;
        char *p;

        /* find number of pics */
        p = s->avctx->stats_in;
        for (i = -1; p; i++)
            p = strchr(p + 1, ';');
        i += s->max_b_frames;
        if (i <= 0 || i >= INT_MAX / sizeof(RateControlEntry))
            return -1;
        rcc->entry       = av_mallocz(i * sizeof(RateControlEntry));
        rcc->num_entries = i;

        /* init all to skipped p frames
         * (with b frames we might have a not encoded frame at the end FIXME) */
        for (i = 0; i < rcc->num_entries; i++) {
            RateControlEntry *rce = &rcc->entry[i];

            rce->pict_type  = rce->new_pict_type = AV_PICTURE_TYPE_P;
            rce->qscale     = rce->new_qscale    = FF_QP2LAMBDA * 2;
            rce->misc_bits  = s->mb_num + 10;
            rce->mb_var_sum = s->mb_num * 100;
        }

        /* read stats */
        p = s->avctx->stats_in;
        for (i = 0; i < rcc->num_entries - s->max_b_frames; i++) {
            RateControlEntry *rce;
            int picture_number;
            int e;
            char *next;

            next = strchr(p, ';');
            if (next) {
                (*next) = 0; // sscanf in unbelievably slow on looong strings // FIXME copy / do not write
                next++;
            }
            e = sscanf(p, " in:%d ", &picture_number);

            assert(picture_number >= 0);
            assert(picture_number < rcc->num_entries);
            rce = &rcc->entry[picture_number];

            e += sscanf(p, " in:%*d out:%*d type:%d q:%f itex:%d ptex:%d mv:%d misc:%d fcode:%d bcode:%d mc-var:%d var:%d icount:%d skipcount:%d hbits:%d",
                        &rce->pict_type, &rce->qscale, &rce->i_tex_bits, &rce->p_tex_bits,
                        &rce->mv_bits, &rce->misc_bits,
                        &rce->f_code, &rce->b_code,
                        &rce->mc_mb_var_sum, &rce->mb_var_sum,
                        &rce->i_count, &rce->skip_count, &rce->header_bits);
            if (e != 14) {
                av_log(s->avctx, AV_LOG_ERROR,
                       "statistics are damaged at line %d, parser out=%d\n",
                       i, e);
                return -1;
            }

            p = next;
        }

        if (init_pass2(s) < 0)
            return -1;

        // FIXME maybe move to end
        if ((s->flags & CODEC_FLAG_PASS2) && s->avctx->rc_strategy == FF_RC_STRATEGY_XVID) {
#if CONFIG_LIBXVID
            return ff_xvid_rate_control_init(s);
#else
            av_log(s->avctx, AV_LOG_ERROR,
                   "Xvid ratecontrol requires libavcodec compiled with Xvid support.\n");
            return -1;
#endif
        }
    }

    if (!(s->flags & CODEC_FLAG_PASS2)) {
        rcc->short_term_qsum   = 0.001;
        rcc->short_term_qcount = 0.001;

        rcc->pass1_rc_eq_output_sum = 0.001;
        rcc->pass1_wanted_bits      = 0.001;

        if (s->avctx->qblur > 1.0) {
            av_log(s->avctx, AV_LOG_ERROR, "qblur too large\n");
            return -1;
        }
        /* init stuff with the user specified complexity */
        if (s->avctx->rc_initial_cplx) {
            for (i = 0; i < 60 * 30; i++) {
                double bits = s->avctx->rc_initial_cplx * (i / 10000.0 + 1.0) * s->mb_num;
                RateControlEntry rce;

                if (i % ((s->gop_size + 3) / 4) == 0)
                    rce.pict_type = AV_PICTURE_TYPE_I;
                else if (i % (s->max_b_frames + 1))
                    rce.pict_type = AV_PICTURE_TYPE_B;
                else
                    rce.pict_type = AV_PICTURE_TYPE_P;

                rce.new_pict_type = rce.pict_type;
                rce.mc_mb_var_sum = bits * s->mb_num / 100000;
                rce.mb_var_sum    = s->mb_num;

                rce.qscale    = FF_QP2LAMBDA * 2;
                rce.f_code    = 2;
                rce.b_code    = 1;
                rce.misc_bits = 1;

                if (s->pict_type == AV_PICTURE_TYPE_I) {
                    rce.i_count    = s->mb_num;
                    rce.i_tex_bits = bits;
                    rce.p_tex_bits = 0;
                    rce.mv_bits    = 0;
                } else {
                    rce.i_count    = 0; // FIXME we do know this approx
                    rce.i_tex_bits = 0;
                    rce.p_tex_bits = bits * 0.9;
                    rce.mv_bits    = bits * 0.1;
                }
                rcc->i_cplx_sum[rce.pict_type]  += rce.i_tex_bits * rce.qscale;
                rcc->p_cplx_sum[rce.pict_type]  += rce.p_tex_bits * rce.qscale;
                rcc->mv_bits_sum[rce.pict_type] += rce.mv_bits;
                rcc->frame_count[rce.pict_type]++;

                get_qscale(s, &rce, rcc->pass1_wanted_bits / rcc->pass1_rc_eq_output_sum, i);

<<<<<<< HEAD
                get_qscale(s, &rce, rcc->pass1_wanted_bits/rcc->pass1_rc_eq_output_sum, i);
                rcc->pass1_wanted_bits+= s->bit_rate/get_fps(s->avctx); //FIXME misbehaves a little for variable fps
=======
                // FIXME misbehaves a little for variable fps
                rcc->pass1_wanted_bits += s->bit_rate / (1 / av_q2d(s->avctx->time_base));
>>>>>>> f61272f0
            }
        }
    }

    return 0;
}

void ff_rate_control_uninit(MpegEncContext *s)
{
    RateControlContext *rcc = &s->rc_context;
    emms_c();

    av_expr_free(rcc->rc_eq_eval);
    av_freep(&rcc->entry);

#if CONFIG_LIBXVID
    if ((s->flags & CODEC_FLAG_PASS2) && s->avctx->rc_strategy == FF_RC_STRATEGY_XVID)
        ff_xvid_rate_control_uninit(s);
#endif
}

<<<<<<< HEAD
int ff_vbv_update(MpegEncContext *s, int frame_size){
    RateControlContext *rcc= &s->rc_context;
    const double fps= get_fps(s->avctx);
    const int buffer_size= s->avctx->rc_buffer_size;
    const double min_rate= s->avctx->rc_min_rate/fps;
    const double max_rate= s->avctx->rc_max_rate/fps;
=======
int ff_vbv_update(MpegEncContext *s, int frame_size)
{
    RateControlContext *rcc = &s->rc_context;
    const double fps        = 1 / av_q2d(s->avctx->time_base);
    const int buffer_size   = s->avctx->rc_buffer_size;
    const double min_rate   = s->avctx->rc_min_rate / fps;
    const double max_rate   = s->avctx->rc_max_rate / fps;
>>>>>>> f61272f0

    av_dlog(s, "%d %f %d %f %f\n",
            buffer_size, rcc->buffer_index, frame_size, min_rate, max_rate);

    if (buffer_size) {
        int left;

        rcc->buffer_index -= frame_size;
        if (rcc->buffer_index < 0) {
            av_log(s->avctx, AV_LOG_ERROR, "rc buffer underflow\n");
            rcc->buffer_index = 0;
        }

        left = buffer_size - rcc->buffer_index - 1;
        rcc->buffer_index += av_clip(left, min_rate, max_rate);

        if (rcc->buffer_index > buffer_size) {
            int stuffing = ceil((rcc->buffer_index - buffer_size) / 8);

            if (stuffing < 4 && s->codec_id == AV_CODEC_ID_MPEG4)
                stuffing = 4;
            rcc->buffer_index -= 8 * stuffing;

            if (s->avctx->debug & FF_DEBUG_RC)
                av_log(s->avctx, AV_LOG_DEBUG, "stuffing %d bytes\n", stuffing);

            return stuffing;
        }
    }
    return 0;
}

/**
 * Modify the bitrate curve from pass1 for one frame.
 */
static double get_qscale(MpegEncContext *s, RateControlEntry *rce,
                         double rate_factor, int frame_num)
{
    RateControlContext *rcc = &s->rc_context;
    AVCodecContext *a       = s->avctx;
    const int pict_type     = rce->new_pict_type;
    const double mb_num     = s->mb_num;
    double q, bits;
    int i;

    double const_values[] = {
        M_PI,
        M_E,
        rce->i_tex_bits * rce->qscale,
        rce->p_tex_bits * rce->qscale,
        (rce->i_tex_bits + rce->p_tex_bits) * (double)rce->qscale,
        rce->mv_bits / mb_num,
        rce->pict_type == AV_PICTURE_TYPE_B ? (rce->f_code + rce->b_code) * 0.5 : rce->f_code,
        rce->i_count / mb_num,
        rce->mc_mb_var_sum / mb_num,
        rce->mb_var_sum / mb_num,
        rce->pict_type == AV_PICTURE_TYPE_I,
        rce->pict_type == AV_PICTURE_TYPE_P,
        rce->pict_type == AV_PICTURE_TYPE_B,
        rcc->qscale_sum[pict_type] / (double)rcc->frame_count[pict_type],
        a->qcompress,
#if 0
        rcc->last_qscale_for[AV_PICTURE_TYPE_I],
        rcc->last_qscale_for[AV_PICTURE_TYPE_P],
        rcc->last_qscale_for[AV_PICTURE_TYPE_B],
        rcc->next_non_b_qscale,
#endif
        rcc->i_cplx_sum[AV_PICTURE_TYPE_I] / (double)rcc->frame_count[AV_PICTURE_TYPE_I],
        rcc->i_cplx_sum[AV_PICTURE_TYPE_P] / (double)rcc->frame_count[AV_PICTURE_TYPE_P],
        rcc->p_cplx_sum[AV_PICTURE_TYPE_P] / (double)rcc->frame_count[AV_PICTURE_TYPE_P],
        rcc->p_cplx_sum[AV_PICTURE_TYPE_B] / (double)rcc->frame_count[AV_PICTURE_TYPE_B],
        (rcc->i_cplx_sum[pict_type] + rcc->p_cplx_sum[pict_type]) / (double)rcc->frame_count[pict_type],
        0
    };

    bits = av_expr_eval(rcc->rc_eq_eval, const_values, rce);
    if (isnan(bits)) {
        av_log(s->avctx, AV_LOG_ERROR, "Error evaluating rc_eq \"%s\"\n", s->avctx->rc_eq);
        return -1;
    }

    rcc->pass1_rc_eq_output_sum += bits;
    bits *= rate_factor;
    if (bits < 0.0)
        bits = 0.0;
    bits += 1.0; // avoid 1/0 issues

    /* user override */
    for (i = 0; i < s->avctx->rc_override_count; i++) {
        RcOverride *rco = s->avctx->rc_override;
        if (rco[i].start_frame > frame_num)
            continue;
        if (rco[i].end_frame < frame_num)
            continue;

        if (rco[i].qscale)
            bits = qp2bits(rce, rco[i].qscale);  // FIXME move at end to really force it?
        else
            bits *= rco[i].quality_factor;
    }

    q = bits2qp(rce, bits);

    /* I/B difference */
    if (pict_type == AV_PICTURE_TYPE_I && s->avctx->i_quant_factor < 0.0)
        q = -q * s->avctx->i_quant_factor + s->avctx->i_quant_offset;
    else if (pict_type == AV_PICTURE_TYPE_B && s->avctx->b_quant_factor < 0.0)
        q = -q * s->avctx->b_quant_factor + s->avctx->b_quant_offset;
    if (q < 1)
        q = 1;

    return q;
}

static double get_diff_limited_q(MpegEncContext *s, RateControlEntry *rce, double q)
{
    RateControlContext *rcc   = &s->rc_context;
    AVCodecContext *a         = s->avctx;
    const int pict_type       = rce->new_pict_type;
    const double last_p_q     = rcc->last_qscale_for[AV_PICTURE_TYPE_P];
    const double last_non_b_q = rcc->last_qscale_for[rcc->last_non_b_pict_type];

    if (pict_type == AV_PICTURE_TYPE_I &&
        (a->i_quant_factor > 0.0 || rcc->last_non_b_pict_type == AV_PICTURE_TYPE_P))
        q = last_p_q * FFABS(a->i_quant_factor) + a->i_quant_offset;
    else if (pict_type == AV_PICTURE_TYPE_B &&
             a->b_quant_factor > 0.0)
        q = last_non_b_q * a->b_quant_factor + a->b_quant_offset;
    if (q < 1)
        q = 1;

    /* last qscale / qdiff stuff */
    if (rcc->last_non_b_pict_type == pict_type || pict_type != AV_PICTURE_TYPE_I) {
        double last_q     = rcc->last_qscale_for[pict_type];
        const int maxdiff = FF_QP2LAMBDA * a->max_qdiff;

        if (q > last_q + maxdiff)
            q = last_q + maxdiff;
        else if (q < last_q - maxdiff)
            q = last_q - maxdiff;
    }

    rcc->last_qscale_for[pict_type] = q; // Note we cannot do that after blurring

    if (pict_type != AV_PICTURE_TYPE_B)
        rcc->last_non_b_pict_type = pict_type;

    return q;
}

/**
 * Get the qmin & qmax for pict_type.
 */
static void get_qminmax(int *qmin_ret, int *qmax_ret, MpegEncContext *s, int pict_type)
{
    int qmin = s->avctx->lmin;
    int qmax = s->avctx->lmax;

    assert(qmin <= qmax);

    switch (pict_type) {
    case AV_PICTURE_TYPE_B:
        qmin = (int)(qmin * FFABS(s->avctx->b_quant_factor) + s->avctx->b_quant_offset + 0.5);
        qmax = (int)(qmax * FFABS(s->avctx->b_quant_factor) + s->avctx->b_quant_offset + 0.5);
        break;
    case AV_PICTURE_TYPE_I:
        qmin = (int)(qmin * FFABS(s->avctx->i_quant_factor) + s->avctx->i_quant_offset + 0.5);
        qmax = (int)(qmax * FFABS(s->avctx->i_quant_factor) + s->avctx->i_quant_offset + 0.5);
        break;
    }

    qmin = av_clip(qmin, 1, FF_LAMBDA_MAX);
    qmax = av_clip(qmax, 1, FF_LAMBDA_MAX);

    if (qmax < qmin)
        qmax = qmin;

    *qmin_ret = qmin;
    *qmax_ret = qmax;
}

static double modify_qscale(MpegEncContext *s, RateControlEntry *rce,
                            double q, int frame_num)
{
    RateControlContext *rcc  = &s->rc_context;
    const double buffer_size = s->avctx->rc_buffer_size;
    const double fps         = 1 / av_q2d(s->avctx->time_base);
    const double min_rate    = s->avctx->rc_min_rate / fps;
    const double max_rate    = s->avctx->rc_max_rate / fps;
    const int pict_type      = rce->new_pict_type;
    int qmin, qmax;
<<<<<<< HEAD
    const int pict_type= rce->new_pict_type;
    const double buffer_size= s->avctx->rc_buffer_size;
    const double fps= get_fps(s->avctx);
    const double min_rate= s->avctx->rc_min_rate / fps;
    const double max_rate= s->avctx->rc_max_rate / fps;
=======
>>>>>>> f61272f0

    get_qminmax(&qmin, &qmax, s, pict_type);

    /* modulation */
    if (s->avctx->rc_qmod_freq &&
        frame_num % s->avctx->rc_qmod_freq == 0 &&
        pict_type == AV_PICTURE_TYPE_P)
        q *= s->avctx->rc_qmod_amp;

    /* buffer overflow/underflow protection */
    if (buffer_size) {
        double expected_size = rcc->buffer_index;
        double q_limit;

        if (min_rate) {
            double d = 2 * (buffer_size - expected_size) / buffer_size;
            if (d > 1.0)
                d = 1.0;
            else if (d < 0.0001)
                d = 0.0001;
            q *= pow(d, 1.0 / s->avctx->rc_buffer_aggressivity);

            q_limit = bits2qp(rce,
                              FFMAX((min_rate - buffer_size + rcc->buffer_index) *
                                    s->avctx->rc_min_vbv_overflow_use, 1));

            if (q > q_limit) {
                if (s->avctx->debug & FF_DEBUG_RC)
                    av_log(s->avctx, AV_LOG_DEBUG,
                           "limiting QP %f -> %f\n", q, q_limit);
                q = q_limit;
            }
        }

        if (max_rate) {
            double d = 2 * expected_size / buffer_size;
            if (d > 1.0)
                d = 1.0;
            else if (d < 0.0001)
                d = 0.0001;
            q /= pow(d, 1.0 / s->avctx->rc_buffer_aggressivity);

            q_limit = bits2qp(rce,
                              FFMAX(rcc->buffer_index *
                                    s->avctx->rc_max_available_vbv_use,
                                    1));
            if (q < q_limit) {
                if (s->avctx->debug & FF_DEBUG_RC)
                    av_log(s->avctx, AV_LOG_DEBUG,
                           "limiting QP %f -> %f\n", q, q_limit);
                q = q_limit;
            }
        }
    }
    av_dlog(s, "q:%f max:%f min:%f size:%f index:%f agr:%f\n",
            q, max_rate, min_rate, buffer_size, rcc->buffer_index,
            s->avctx->rc_buffer_aggressivity);
    if (s->avctx->rc_qsquish == 0.0 || qmin == qmax) {
        if (q < qmin)
            q = qmin;
        else if (q > qmax)
            q = qmax;
    } else {
        double min2 = log(qmin);
        double max2 = log(qmax);

        q  = log(q);
        q  = (q - min2) / (max2 - min2) - 0.5;
        q *= -4.0;
        q  = 1.0 / (1.0 + exp(q));
        q  = q * (max2 - min2) + min2;

        q = exp(q);
    }

    return q;
}

// ----------------------------------
// 1 Pass Code

static double predict_size(Predictor *p, double q, double var)
{
    return p->coeff * var / (q * p->count);
}

static void update_predictor(Predictor *p, double q, double var, double size)
{
    double new_coeff = size * q / (var + 1);
    if (var < 10)
        return;

    p->count *= p->decay;
    p->coeff *= p->decay;
    p->count++;
    p->coeff += new_coeff;
}

static void adaptive_quantization(MpegEncContext *s, double q)
{
    int i;
    const float lumi_masking         = s->avctx->lumi_masking / (128.0 * 128.0);
    const float dark_masking         = s->avctx->dark_masking / (128.0 * 128.0);
    const float temp_cplx_masking    = s->avctx->temporal_cplx_masking;
    const float spatial_cplx_masking = s->avctx->spatial_cplx_masking;
    const float p_masking            = s->avctx->p_masking;
    const float border_masking       = s->avctx->border_masking;
    float bits_sum                   = 0.0;
    float cplx_sum                   = 0.0;
    float *cplx_tab                  = s->cplx_tab;
    float *bits_tab                  = s->bits_tab;
    const int qmin                   = s->avctx->mb_lmin;
    const int qmax                   = s->avctx->mb_lmax;
    Picture *const pic               = &s->current_picture;
    const int mb_width               = s->mb_width;
    const int mb_height              = s->mb_height;

    for (i = 0; i < s->mb_num; i++) {
        const int mb_xy = s->mb_index2xy[i];
        float temp_cplx = sqrt(pic->mc_mb_var[mb_xy]); // FIXME merge in pow()
        float spat_cplx = sqrt(pic->mb_var[mb_xy]);
        const int lumi  = pic->mb_mean[mb_xy];
        float bits, cplx, factor;
        int mb_x = mb_xy % s->mb_stride;
        int mb_y = mb_xy / s->mb_stride;
        int mb_distance;
        float mb_factor = 0.0;
        if (spat_cplx < 4)
            spat_cplx = 4;              // FIXME finetune
        if (temp_cplx < 4)
            temp_cplx = 4;              // FIXME finetune

        if ((s->mb_type[mb_xy] & CANDIDATE_MB_TYPE_INTRA)) { // FIXME hq mode
            cplx   = spat_cplx;
            factor = 1.0 + p_masking;
        } else {
            cplx   = temp_cplx;
            factor = pow(temp_cplx, -temp_cplx_masking);
        }
        factor *= pow(spat_cplx, -spatial_cplx_masking);

        if (lumi > 127)
            factor *= (1.0 - (lumi - 128) * (lumi - 128) * lumi_masking);
        else
            factor *= (1.0 - (lumi - 128) * (lumi - 128) * dark_masking);

        if (mb_x < mb_width / 5) {
            mb_distance = mb_width / 5 - mb_x;
            mb_factor   = (float)mb_distance / (float)(mb_width / 5);
        } else if (mb_x > 4 * mb_width / 5) {
            mb_distance = mb_x - 4 * mb_width / 5;
            mb_factor   = (float)mb_distance / (float)(mb_width / 5);
        }
        if (mb_y < mb_height / 5) {
            mb_distance = mb_height / 5 - mb_y;
            mb_factor   = FFMAX(mb_factor,
                                (float)mb_distance / (float)(mb_height / 5));
        } else if (mb_y > 4 * mb_height / 5) {
            mb_distance = mb_y - 4 * mb_height / 5;
            mb_factor   = FFMAX(mb_factor,
                                (float)mb_distance / (float)(mb_height / 5));
        }

        factor *= 1.0 - border_masking * mb_factor;

        if (factor < 0.00001)
            factor = 0.00001;

        bits        = cplx * factor;
        cplx_sum   += cplx;
        bits_sum   += bits;
        cplx_tab[i] = cplx;
        bits_tab[i] = bits;
    }

    /* handle qmin/qmax clipping */
    if (s->flags & CODEC_FLAG_NORMALIZE_AQP) {
        float factor = bits_sum / cplx_sum;
        for (i = 0; i < s->mb_num; i++) {
            float newq = q * cplx_tab[i] / bits_tab[i];
            newq *= factor;

            if (newq > qmax) {
                bits_sum -= bits_tab[i];
                cplx_sum -= cplx_tab[i] * q / qmax;
            } else if (newq < qmin) {
                bits_sum -= bits_tab[i];
                cplx_sum -= cplx_tab[i] * q / qmin;
            }
        }
        if (bits_sum < 0.001)
            bits_sum = 0.001;
        if (cplx_sum < 0.001)
            cplx_sum = 0.001;
    }

    for (i = 0; i < s->mb_num; i++) {
        const int mb_xy = s->mb_index2xy[i];
        float newq      = q * cplx_tab[i] / bits_tab[i];
        int intq;

        if (s->flags & CODEC_FLAG_NORMALIZE_AQP) {
            newq *= bits_sum / cplx_sum;
        }

        intq = (int)(newq + 0.5);

        if (intq > qmax)
            intq = qmax;
        else if (intq < qmin)
            intq = qmin;
        s->lambda_table[mb_xy] = intq;
    }
}

void ff_get_2pass_fcode(MpegEncContext *s)
{
    RateControlContext *rcc = &s->rc_context;
    RateControlEntry *rce   = &rcc->entry[s->picture_number];

    s->f_code = rce->f_code;
    s->b_code = rce->b_code;
}

// FIXME rd or at least approx for dquant

float ff_rate_estimate_qscale(MpegEncContext *s, int dry_run)
{
    float q;
    int qmin, qmax;
    float br_compensation;
    double diff;
    double short_term_q;
    double fps;
    int picture_number = s->picture_number;
    int64_t wanted_bits;
    RateControlContext *rcc = &s->rc_context;
    AVCodecContext *a       = s->avctx;
    RateControlEntry local_rce, *rce;
    double bits;
    double rate_factor;
    int var;
    const int pict_type = s->pict_type;
    Picture * const pic = &s->current_picture;
    emms_c();

#if CONFIG_LIBXVID
    if ((s->flags & CODEC_FLAG_PASS2) &&
        s->avctx->rc_strategy == FF_RC_STRATEGY_XVID)
        return ff_xvid_rate_estimate_qscale(s, dry_run);
#endif

    get_qminmax(&qmin, &qmax, s, pict_type);

<<<<<<< HEAD
    fps= get_fps(s->avctx);
        /* update predictors */
    if(picture_number>2 && !dry_run){
        const int last_var= s->last_pict_type == AV_PICTURE_TYPE_I ? rcc->last_mb_var_sum : rcc->last_mc_mb_var_sum;
        av_assert1(s->frame_bits >= s->stuffing_bits);
        update_predictor(&rcc->pred[s->last_pict_type], rcc->last_qscale, sqrt(last_var), s->frame_bits - s->stuffing_bits);
    }

    if(s->flags&CODEC_FLAG_PASS2){
        assert(picture_number>=0);
        if(picture_number >= rcc->num_entries) {
            av_log(s, AV_LOG_ERROR, "Input is longer than 2-pass log file\n");
            return -1;
        }
        rce= &rcc->entry[picture_number];
        wanted_bits= rce->expected_bits;
    }else{
=======
    fps = 1 / av_q2d(s->avctx->time_base);
    /* update predictors */
    if (picture_number > 2 && !dry_run) {
        const int last_var = s->last_pict_type == AV_PICTURE_TYPE_I ? rcc->last_mb_var_sum
                                                                    : rcc->last_mc_mb_var_sum;
        update_predictor(&rcc->pred[s->last_pict_type],
                         rcc->last_qscale,
                         sqrt(last_var), s->frame_bits);
    }

    if (s->flags & CODEC_FLAG_PASS2) {
        assert(picture_number >= 0);
        assert(picture_number < rcc->num_entries);
        rce         = &rcc->entry[picture_number];
        wanted_bits = rce->expected_bits;
    } else {
>>>>>>> f61272f0
        Picture *dts_pic;
        rce = &local_rce;

        /* FIXME add a dts field to AVFrame and ensure it is set and use it
         * here instead of reordering but the reordering is simpler for now
         * until H.264 B-pyramid must be handled. */
        if (s->pict_type == AV_PICTURE_TYPE_B || s->low_delay)
            dts_pic = s->current_picture_ptr;
        else
            dts_pic = s->last_picture_ptr;

        if (!dts_pic || dts_pic->f.pts == AV_NOPTS_VALUE)
            wanted_bits = (uint64_t)(s->bit_rate * (double)picture_number / fps);
        else
            wanted_bits = (uint64_t)(s->bit_rate * (double)dts_pic->f.pts / fps);
    }

    diff = s->total_bits - wanted_bits;
    br_compensation = (a->bit_rate_tolerance - diff) / a->bit_rate_tolerance;
    if (br_compensation <= 0.0)
        br_compensation = 0.001;

    var = pict_type == AV_PICTURE_TYPE_I ? pic->mb_var_sum : pic->mc_mb_var_sum;

    short_term_q = 0; /* avoid warning */
    if (s->flags & CODEC_FLAG_PASS2) {
        if (pict_type != AV_PICTURE_TYPE_I)
            assert(pict_type == rce->new_pict_type);

        q = rce->new_qscale / br_compensation;
        av_dlog(s, "%f %f %f last:%d var:%d type:%d//\n", q, rce->new_qscale,
                br_compensation, s->frame_bits, var, pict_type);
    } else {
        rce->pict_type     =
        rce->new_pict_type = pict_type;
        rce->mc_mb_var_sum = pic->mc_mb_var_sum;
        rce->mb_var_sum    = pic->mb_var_sum;
        rce->qscale        = FF_QP2LAMBDA * 2;
        rce->f_code        = s->f_code;
        rce->b_code        = s->b_code;
        rce->misc_bits     = 1;

        bits = predict_size(&rcc->pred[pict_type], rce->qscale, sqrt(var));
        if (pict_type == AV_PICTURE_TYPE_I) {
            rce->i_count    = s->mb_num;
            rce->i_tex_bits = bits;
            rce->p_tex_bits = 0;
            rce->mv_bits    = 0;
        } else {
            rce->i_count    = 0;    // FIXME we do know this approx
            rce->i_tex_bits = 0;
            rce->p_tex_bits = bits * 0.9;
            rce->mv_bits    = bits * 0.1;
        }
        rcc->i_cplx_sum[pict_type]  += rce->i_tex_bits * rce->qscale;
        rcc->p_cplx_sum[pict_type]  += rce->p_tex_bits * rce->qscale;
        rcc->mv_bits_sum[pict_type] += rce->mv_bits;
        rcc->frame_count[pict_type]++;

        bits        = rce->i_tex_bits + rce->p_tex_bits;
        rate_factor = rcc->pass1_wanted_bits /
                      rcc->pass1_rc_eq_output_sum * br_compensation;

        q = get_qscale(s, rce, rate_factor, picture_number);
        if (q < 0)
            return -1;

        assert(q > 0.0);
        q = get_diff_limited_q(s, rce, q);
        assert(q > 0.0);

        // FIXME type dependent blur like in 2-pass
        if (pict_type == AV_PICTURE_TYPE_P || s->intra_only) {
            rcc->short_term_qsum   *= a->qblur;
            rcc->short_term_qcount *= a->qblur;

            rcc->short_term_qsum += q;
            rcc->short_term_qcount++;
            q = short_term_q = rcc->short_term_qsum / rcc->short_term_qcount;
        }
        assert(q > 0.0);

        q = modify_qscale(s, rce, q, picture_number);

        rcc->pass1_wanted_bits += s->bit_rate / fps;

        assert(q > 0.0);
    }

    if (s->avctx->debug & FF_DEBUG_RC) {
        av_log(s->avctx, AV_LOG_DEBUG,
               "%c qp:%d<%2.1f<%d %d want:%d total:%d comp:%f st_q:%2.2f "
               "size:%d var:%d/%d br:%d fps:%d\n",
               av_get_picture_type_char(pict_type),
               qmin, q, qmax, picture_number,
               (int)wanted_bits / 1000, (int)s->total_bits / 1000,
               br_compensation, short_term_q, s->frame_bits,
               pic->mb_var_sum, pic->mc_mb_var_sum,
               s->bit_rate / 1000, (int)fps);
    }

    if (q < qmin)
        q = qmin;
    else if (q > qmax)
        q = qmax;

    if (s->adaptive_quant)
        adaptive_quantization(s, q);
    else
        q = (int)(q + 0.5);

    if (!dry_run) {
        rcc->last_qscale        = q;
        rcc->last_mc_mb_var_sum = pic->mc_mb_var_sum;
        rcc->last_mb_var_sum    = pic->mb_var_sum;
    }
    return q;
}

// ----------------------------------------------
// 2-Pass code

static int init_pass2(MpegEncContext *s)
{
    RateControlContext *rcc = &s->rc_context;
    AVCodecContext *a       = s->avctx;
    int i, toobig;
<<<<<<< HEAD
    double fps= get_fps(s->avctx);
    double complexity[5]={0,0,0,0,0};   // approximate bits at quant=1
    uint64_t const_bits[5]={0,0,0,0,0}; // quantizer independent bits
=======
    double fps             = 1 / av_q2d(s->avctx->time_base);
    double complexity[5]   = { 0 }; // approximate bits at quant=1
    uint64_t const_bits[5] = { 0 }; // quantizer independent bits
>>>>>>> f61272f0
    uint64_t all_const_bits;
    uint64_t all_available_bits = (uint64_t)(s->bit_rate *
                                             (double)rcc->num_entries / fps);
    double rate_factor          = 0;
    double step;
    const int filter_size = (int)(a->qblur * 4) | 1;
    double expected_bits;
    double *qscale, *blurred_qscale, qscale_sum;

    /* find complexity & const_bits & decide the pict_types */
    for (i = 0; i < rcc->num_entries; i++) {
        RateControlEntry *rce = &rcc->entry[i];

        rce->new_pict_type                = rce->pict_type;
        rcc->i_cplx_sum[rce->pict_type]  += rce->i_tex_bits * rce->qscale;
        rcc->p_cplx_sum[rce->pict_type]  += rce->p_tex_bits * rce->qscale;
        rcc->mv_bits_sum[rce->pict_type] += rce->mv_bits;
        rcc->frame_count[rce->pict_type]++;

        complexity[rce->new_pict_type] += (rce->i_tex_bits + rce->p_tex_bits) *
                                          (double)rce->qscale;
        const_bits[rce->new_pict_type] += rce->mv_bits + rce->misc_bits;
    }

    all_const_bits = const_bits[AV_PICTURE_TYPE_I] +
                     const_bits[AV_PICTURE_TYPE_P] +
                     const_bits[AV_PICTURE_TYPE_B];

    if (all_available_bits < all_const_bits) {
        av_log(s->avctx, AV_LOG_ERROR, "requested bitrate is too low\n");
        return -1;
    }

    qscale         = av_malloc(sizeof(double) * rcc->num_entries);
    blurred_qscale = av_malloc(sizeof(double) * rcc->num_entries);
    toobig = 0;

    for (step = 256 * 256; step > 0.0000001; step *= 0.5) {
        expected_bits = 0;
        rate_factor  += step;

        rcc->buffer_index = s->avctx->rc_buffer_size / 2;

        /* find qscale */
        for (i = 0; i < rcc->num_entries; i++) {
            RateControlEntry *rce = &rcc->entry[i];

            qscale[i] = get_qscale(s, &rcc->entry[i], rate_factor, i);
            rcc->last_qscale_for[rce->pict_type] = qscale[i];
        }
        assert(filter_size % 2 == 1);

        /* fixed I/B QP relative to P mode */
<<<<<<< HEAD
        for(i=FFMAX(0, rcc->num_entries-300); i<rcc->num_entries; i++){
            RateControlEntry *rce= &rcc->entry[i];

            qscale[i]= get_diff_limited_q(s, rce, qscale[i]);
        }

        for(i=rcc->num_entries-1; i>=0; i--){
            RateControlEntry *rce= &rcc->entry[i];
=======
        for (i = rcc->num_entries - 1; i >= 0; i--) {
            RateControlEntry *rce = &rcc->entry[i];
>>>>>>> f61272f0

            qscale[i] = get_diff_limited_q(s, rce, qscale[i]);
        }

        /* smooth curve */
        for (i = 0; i < rcc->num_entries; i++) {
            RateControlEntry *rce = &rcc->entry[i];
            const int pict_type   = rce->new_pict_type;
            int j;
            double q = 0.0, sum = 0.0;

            for (j = 0; j < filter_size; j++) {
                int index    = i + j - filter_size / 2;
                double d     = index - i;
                double coeff = a->qblur == 0 ? 1.0 : exp(-d * d / (a->qblur * a->qblur));

                if (index < 0 || index >= rcc->num_entries)
                    continue;
                if (pict_type != rcc->entry[index].new_pict_type)
                    continue;
                q   += qscale[index] * coeff;
                sum += coeff;
            }
            blurred_qscale[i] = q / sum;
        }

        /* find expected bits */
        for (i = 0; i < rcc->num_entries; i++) {
            RateControlEntry *rce = &rcc->entry[i];
            double bits;

            rce->new_qscale = modify_qscale(s, rce, blurred_qscale[i], i);

            bits  = qp2bits(rce, rce->new_qscale) + rce->mv_bits + rce->misc_bits;
            bits += 8 * ff_vbv_update(s, bits);

            rce->expected_bits = expected_bits;
            expected_bits     += bits;
        }

        av_dlog(s->avctx,
                "expected_bits: %f all_available_bits: %d rate_factor: %f\n",
                expected_bits, (int)all_available_bits, rate_factor);
        if (expected_bits > all_available_bits) {
            rate_factor -= step;
            ++toobig;
        }
    }
    av_free(qscale);
    av_free(blurred_qscale);

    /* check bitrate calculations and print info */
    qscale_sum = 0.0;
    for (i = 0; i < rcc->num_entries; i++) {
        av_dlog(s, "[lavc rc] entry[%d].new_qscale = %.3f  qp = %.3f\n",
                i,
                rcc->entry[i].new_qscale,
                rcc->entry[i].new_qscale / FF_QP2LAMBDA);
        qscale_sum += av_clip(rcc->entry[i].new_qscale / FF_QP2LAMBDA,
                              s->avctx->qmin, s->avctx->qmax);
    }
    assert(toobig <= 40);
    av_log(s->avctx, AV_LOG_DEBUG,
           "[lavc rc] requested bitrate: %d bps  expected bitrate: %d bps\n",
           s->bit_rate,
           (int)(expected_bits / ((double)all_available_bits / s->bit_rate)));
    av_log(s->avctx, AV_LOG_DEBUG,
           "[lavc rc] estimated target average qp: %.3f\n",
           (float)qscale_sum / rcc->num_entries);
    if (toobig == 0) {
        av_log(s->avctx, AV_LOG_INFO,
               "[lavc rc] Using all of requested bitrate is not "
               "necessary for this video with these parameters.\n");
    } else if (toobig == 40) {
        av_log(s->avctx, AV_LOG_ERROR,
               "[lavc rc] Error: bitrate too low for this video "
               "with these parameters.\n");
        return -1;
    } else if (fabs(expected_bits / all_available_bits - 1.0) > 0.01) {
        av_log(s->avctx, AV_LOG_ERROR,
               "[lavc rc] Error: 2pass curve failed to converge\n");
        return -1;
    }

    return 0;
}<|MERGE_RESOLUTION|>--- conflicted
+++ resolved
@@ -64,18 +64,14 @@
              s->header_bits);
 }
 
-<<<<<<< HEAD
-static double get_fps(AVCodecContext *avctx){
+static double get_fps(AVCodecContext *avctx)
+{
     return 1.0 / av_q2d(avctx->time_base) / FFMAX(avctx->ticks_per_frame, 1);
 }
 
-static inline double qp2bits(RateControlEntry *rce, double qp){
-    if(qp<=0.0){
-=======
 static inline double qp2bits(RateControlEntry *rce, double qp)
 {
     if (qp <= 0.0) {
->>>>>>> f61272f0
         av_log(NULL, AV_LOG_ERROR, "qp<=0.0\n");
     }
     return rce->qscale * (double)(rce->i_tex_bits + rce->p_tex_bits + 1) / qp;
@@ -134,7 +130,6 @@
     };
     emms_c();
 
-<<<<<<< HEAD
     if (!s->avctx->rc_max_available_vbv_use && s->avctx->rc_buffer_size) {
         if (s->avctx->rc_max_rate) {
             s->avctx->rc_max_available_vbv_use = av_clipf(s->avctx->rc_max_rate/(s->avctx->rc_buffer_size*get_fps(s->avctx)), 1.0/3, 1.0);
@@ -142,13 +137,10 @@
             s->avctx->rc_max_available_vbv_use = 1.0;
     }
 
-    res = av_expr_parse(&rcc->rc_eq_eval, s->avctx->rc_eq ? s->avctx->rc_eq : "tex^qComp", const_names, func1_names, func1, NULL, NULL, 0, s->avctx);
-=======
     res = av_expr_parse(&rcc->rc_eq_eval,
                         s->avctx->rc_eq ? s->avctx->rc_eq : "tex^qComp",
                         const_names, func1_names, func1,
                         NULL, NULL, 0, s->avctx);
->>>>>>> f61272f0
     if (res < 0) {
         av_log(s->avctx, AV_LOG_ERROR, "Error parsing rc_eq \"%s\"\n", s->avctx->rc_eq);
         return res;
@@ -167,13 +159,9 @@
 
         rcc->last_qscale_for[i] = FF_QP2LAMBDA * 5;
     }
-<<<<<<< HEAD
-    rcc->buffer_index= s->avctx->rc_initial_buffer_occupancy;
+    rcc->buffer_index = s->avctx->rc_initial_buffer_occupancy;
     if (!rcc->buffer_index)
         rcc->buffer_index = s->avctx->rc_buffer_size * 3 / 4;
-=======
-    rcc->buffer_index = s->avctx->rc_initial_buffer_occupancy;
->>>>>>> f61272f0
 
     if (s->flags & CODEC_FLAG_PASS2) {
         int i;
@@ -301,13 +289,8 @@
 
                 get_qscale(s, &rce, rcc->pass1_wanted_bits / rcc->pass1_rc_eq_output_sum, i);
 
-<<<<<<< HEAD
-                get_qscale(s, &rce, rcc->pass1_wanted_bits/rcc->pass1_rc_eq_output_sum, i);
-                rcc->pass1_wanted_bits+= s->bit_rate/get_fps(s->avctx); //FIXME misbehaves a little for variable fps
-=======
                 // FIXME misbehaves a little for variable fps
-                rcc->pass1_wanted_bits += s->bit_rate / (1 / av_q2d(s->avctx->time_base));
->>>>>>> f61272f0
+                rcc->pass1_wanted_bits += s->bit_rate / get_fps(s->avctx);
             }
         }
     }
@@ -329,22 +312,13 @@
 #endif
 }
 
-<<<<<<< HEAD
-int ff_vbv_update(MpegEncContext *s, int frame_size){
-    RateControlContext *rcc= &s->rc_context;
-    const double fps= get_fps(s->avctx);
-    const int buffer_size= s->avctx->rc_buffer_size;
-    const double min_rate= s->avctx->rc_min_rate/fps;
-    const double max_rate= s->avctx->rc_max_rate/fps;
-=======
 int ff_vbv_update(MpegEncContext *s, int frame_size)
 {
     RateControlContext *rcc = &s->rc_context;
-    const double fps        = 1 / av_q2d(s->avctx->time_base);
+    const double fps        = get_fps(s->avctx);
     const int buffer_size   = s->avctx->rc_buffer_size;
     const double min_rate   = s->avctx->rc_min_rate / fps;
     const double max_rate   = s->avctx->rc_max_rate / fps;
->>>>>>> f61272f0
 
     av_dlog(s, "%d %f %d %f %f\n",
             buffer_size, rcc->buffer_index, frame_size, min_rate, max_rate);
@@ -531,19 +505,11 @@
 {
     RateControlContext *rcc  = &s->rc_context;
     const double buffer_size = s->avctx->rc_buffer_size;
-    const double fps         = 1 / av_q2d(s->avctx->time_base);
+    const double fps         = get_fps(s->avctx);
     const double min_rate    = s->avctx->rc_min_rate / fps;
     const double max_rate    = s->avctx->rc_max_rate / fps;
     const int pict_type      = rce->new_pict_type;
     int qmin, qmax;
-<<<<<<< HEAD
-    const int pict_type= rce->new_pict_type;
-    const double buffer_size= s->avctx->rc_buffer_size;
-    const double fps= get_fps(s->avctx);
-    const double min_rate= s->avctx->rc_min_rate / fps;
-    const double max_rate= s->avctx->rc_max_rate / fps;
-=======
->>>>>>> f61272f0
 
     get_qminmax(&qmin, &qmax, s, pict_type);
 
@@ -798,42 +764,27 @@
 
     get_qminmax(&qmin, &qmax, s, pict_type);
 
-<<<<<<< HEAD
-    fps= get_fps(s->avctx);
-        /* update predictors */
-    if(picture_number>2 && !dry_run){
-        const int last_var= s->last_pict_type == AV_PICTURE_TYPE_I ? rcc->last_mb_var_sum : rcc->last_mc_mb_var_sum;
-        av_assert1(s->frame_bits >= s->stuffing_bits);
-        update_predictor(&rcc->pred[s->last_pict_type], rcc->last_qscale, sqrt(last_var), s->frame_bits - s->stuffing_bits);
-    }
-
-    if(s->flags&CODEC_FLAG_PASS2){
-        assert(picture_number>=0);
-        if(picture_number >= rcc->num_entries) {
-            av_log(s, AV_LOG_ERROR, "Input is longer than 2-pass log file\n");
-            return -1;
-        }
-        rce= &rcc->entry[picture_number];
-        wanted_bits= rce->expected_bits;
-    }else{
-=======
-    fps = 1 / av_q2d(s->avctx->time_base);
+    fps = get_fps(s->avctx);
     /* update predictors */
     if (picture_number > 2 && !dry_run) {
         const int last_var = s->last_pict_type == AV_PICTURE_TYPE_I ? rcc->last_mb_var_sum
                                                                     : rcc->last_mc_mb_var_sum;
+        av_assert1(s->frame_bits >= s->stuffing_bits);
         update_predictor(&rcc->pred[s->last_pict_type],
                          rcc->last_qscale,
-                         sqrt(last_var), s->frame_bits);
+                         sqrt(last_var),
+                         s->frame_bits - s->stuffing_bits);
     }
 
     if (s->flags & CODEC_FLAG_PASS2) {
         assert(picture_number >= 0);
-        assert(picture_number < rcc->num_entries);
+        if (picture_number >= rcc->num_entries) {
+            av_log(s, AV_LOG_ERROR, "Input is longer than 2-pass log file\n");
+            return -1;
+        }
         rce         = &rcc->entry[picture_number];
         wanted_bits = rce->expected_bits;
     } else {
->>>>>>> f61272f0
         Picture *dts_pic;
         rce = &local_rce;
 
@@ -961,15 +912,9 @@
     RateControlContext *rcc = &s->rc_context;
     AVCodecContext *a       = s->avctx;
     int i, toobig;
-<<<<<<< HEAD
-    double fps= get_fps(s->avctx);
-    double complexity[5]={0,0,0,0,0};   // approximate bits at quant=1
-    uint64_t const_bits[5]={0,0,0,0,0}; // quantizer independent bits
-=======
-    double fps             = 1 / av_q2d(s->avctx->time_base);
+    double fps             = get_fps(s->avctx);
     double complexity[5]   = { 0 }; // approximate bits at quant=1
     uint64_t const_bits[5] = { 0 }; // quantizer independent bits
->>>>>>> f61272f0
     uint64_t all_const_bits;
     uint64_t all_available_bits = (uint64_t)(s->bit_rate *
                                              (double)rcc->num_entries / fps);
@@ -1023,19 +968,14 @@
         assert(filter_size % 2 == 1);
 
         /* fixed I/B QP relative to P mode */
-<<<<<<< HEAD
-        for(i=FFMAX(0, rcc->num_entries-300); i<rcc->num_entries; i++){
-            RateControlEntry *rce= &rcc->entry[i];
-
-            qscale[i]= get_diff_limited_q(s, rce, qscale[i]);
-        }
-
-        for(i=rcc->num_entries-1; i>=0; i--){
-            RateControlEntry *rce= &rcc->entry[i];
-=======
+        for (i = FFMAX(0, rcc->num_entries - 300); i < rcc->num_entries; i++) {
+            RateControlEntry *rce = &rcc->entry[i];
+
+            qscale[i] = get_diff_limited_q(s, rce, qscale[i]);
+        }
+
         for (i = rcc->num_entries - 1; i >= 0; i--) {
             RateControlEntry *rce = &rcc->entry[i];
->>>>>>> f61272f0
 
             qscale[i] = get_diff_limited_q(s, rce, qscale[i]);
         }
