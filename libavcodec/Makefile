--- conflicted
+++ resolved
@@ -737,13 +737,7 @@
 SKIPHEADERS-$(CONFIG_XVMC)             += xvmc.h
 SKIPHEADERS-$(HAVE_W32THREADS)         += w32pthreads.h
 
-<<<<<<< HEAD
-TESTPROGS = cabac dct fft fft-fixed h264 iirfilter rangecoder snowenc
-=======
-EXAMPLES = api
-
-TESTPROGS = cabac dct fft fft-fixed golomb iirfilter rangecoder
->>>>>>> 52afc971
+TESTPROGS = cabac dct fft fft-fixed golomb iirfilter rangecoder snowenc
 TESTPROGS-$(HAVE_MMX) += motion
 TESTOBJS = dctref.o
 
