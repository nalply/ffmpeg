/*
 * Apple MJPEG-B decoder
 * Copyright (c) 2002 Alex Beregszaszi
 *
 * This file is part of FFmpeg.
 *
 * FFmpeg is free software; you can redistribute it and/or
 * modify it under the terms of the GNU Lesser General Public
 * License as published by the Free Software Foundation; either
 * version 2.1 of the License, or (at your option) any later version.
 *
 * FFmpeg is distributed in the hope that it will be useful,
 * but WITHOUT ANY WARRANTY; without even the implied warranty of
 * MERCHANTABILITY or FITNESS FOR A PARTICULAR PURPOSE.  See the GNU
 * Lesser General Public License for more details.
 *
 * You should have received a copy of the GNU Lesser General Public
 * License along with FFmpeg; if not, write to the Free Software
 * Foundation, Inc., 51 Franklin Street, Fifth Floor, Boston, MA 02110-1301 USA
 */

/**
 * @file
 * Apple MJPEG-B decoder.
 */

#include <inttypes.h>

#include "avcodec.h"
#include "internal.h"
#include "mjpeg.h"
#include "mjpegdec.h"

static uint32_t read_offs(AVCodecContext *avctx, GetBitContext *gb, uint32_t size, const char *err_msg){
    uint32_t offs= get_bits_long(gb, 32);
    if(offs >= size){
        av_log(avctx, AV_LOG_WARNING, err_msg, offs, size);
        return 0;
    }
    return offs;
}

static int mjpegb_decode_frame(AVCodecContext *avctx,
                              void *data, int *got_frame,
                              AVPacket *avpkt)
{
    const uint8_t *buf = avpkt->data;
    int buf_size = avpkt->size;
    MJpegDecodeContext *s = avctx->priv_data;
    const uint8_t *buf_end, *buf_ptr;
    GetBitContext hgb; /* for the header */
    uint32_t dqt_offs, dht_offs, sof_offs, sos_offs, second_field_offs;
    uint32_t field_size, sod_offs;
    int ret;

    buf_ptr = buf;
    buf_end = buf + buf_size;
    s->got_picture = 0;

read_header:
    /* reset on every SOI */
    s->restart_interval = 0;
    s->restart_count = 0;
    s->mjpb_skiptosod = 0;

    if (buf_end - buf_ptr >= 1 << 28)
        return AVERROR_INVALIDDATA;

    init_get_bits(&hgb, buf_ptr, /*buf_size*/(buf_end - buf_ptr)*8);

    skip_bits(&hgb, 32); /* reserved zeros */

    if (get_bits_long(&hgb, 32) != MKBETAG('m','j','p','g'))
    {
        av_log(avctx, AV_LOG_WARNING, "not mjpeg-b (bad fourcc)\n");
        return AVERROR_INVALIDDATA;
    }

    field_size = get_bits_long(&hgb, 32); /* field size */
    av_log(avctx, AV_LOG_DEBUG, "field size: 0x%"PRIx32"\n", field_size);
    skip_bits(&hgb, 32); /* padded field size */
    second_field_offs = read_offs(avctx, &hgb, buf_end - buf_ptr, "second_field_offs is %d and size is %d\n");
    av_log(avctx, AV_LOG_DEBUG, "second field offs: 0x%"PRIx32"\n",
           second_field_offs);

    dqt_offs = read_offs(avctx, &hgb, buf_end - buf_ptr, "dqt is %d and size is %d\n");
    av_log(avctx, AV_LOG_DEBUG, "dqt offs: 0x%"PRIx32"\n", dqt_offs);
    if (dqt_offs)
    {
        init_get_bits(&s->gb, buf_ptr+dqt_offs, (buf_end - (buf_ptr+dqt_offs))*8);
        s->start_code = DQT;
        if (ff_mjpeg_decode_dqt(s) < 0 &&
            (avctx->err_recognition & AV_EF_EXPLODE))
          return AVERROR_INVALIDDATA;
    }

    dht_offs = read_offs(avctx, &hgb, buf_end - buf_ptr, "dht is %d and size is %d\n");
    av_log(avctx, AV_LOG_DEBUG, "dht offs: 0x%"PRIx32"\n", dht_offs);
    if (dht_offs)
    {
        init_get_bits(&s->gb, buf_ptr+dht_offs, (buf_end - (buf_ptr+dht_offs))*8);
        s->start_code = DHT;
        ff_mjpeg_decode_dht(s);
    }

    sof_offs = read_offs(avctx, &hgb, buf_end - buf_ptr, "sof is %d and size is %d\n");
    av_log(avctx, AV_LOG_DEBUG, "sof offs: 0x%"PRIx32"\n", sof_offs);
    if (sof_offs)
    {
        init_get_bits(&s->gb, buf_ptr+sof_offs, (buf_end - (buf_ptr+sof_offs))*8);
        s->start_code = SOF0;
        if (ff_mjpeg_decode_sof(s) < 0)
            return -1;
    }

    sos_offs = read_offs(avctx, &hgb, buf_end - buf_ptr, "sos is %d and size is %d\n");
    av_log(avctx, AV_LOG_DEBUG, "sos offs: 0x%"PRIx32"\n", sos_offs);
    sod_offs = read_offs(avctx, &hgb, buf_end - buf_ptr, "sof is %d and size is %d\n");
    av_log(avctx, AV_LOG_DEBUG, "sod offs: 0x%"PRIx32"\n", sod_offs);
    if (sos_offs)
    {
        init_get_bits(&s->gb, buf_ptr + sos_offs,
                      8 * FFMIN(field_size, buf_end - buf_ptr - sos_offs));
        s->mjpb_skiptosod = (sod_offs - sos_offs - show_bits(&s->gb, 16));
        s->start_code = SOS;
        if (ff_mjpeg_decode_sos(s, NULL, 0, NULL) < 0 &&
            (avctx->err_recognition & AV_EF_EXPLODE))
          return AVERROR_INVALIDDATA;
    }

    if (s->interlaced) {
        s->bottom_field ^= 1;
        /* if not bottom field, do not output image yet */
        if (s->bottom_field != s->interlace_polarity && second_field_offs)
        {
            buf_ptr = buf + second_field_offs;
            goto read_header;
            }
    }

    //XXX FIXME factorize, this looks very similar to the EOI code

    if(!s->got_picture) {
        av_log(avctx, AV_LOG_WARNING, "no picture\n");
        return buf_size;
    }

    if ((ret = av_frame_ref(data, s->picture_ptr)) < 0)
        return ret;
    *got_frame = 1;

    if (!s->lossless && avctx->debug & FF_DEBUG_QP) {
        av_log(avctx, AV_LOG_DEBUG, "QP: %d\n",
               FFMAX3(s->qscale[0], s->qscale[1], s->qscale[2]));
    }

    return buf_size;
}

AVCodec ff_mjpegb_decoder = {
    .name           = "mjpegb",
    .long_name      = NULL_IF_CONFIG_SMALL("Apple MJPEG-B"),
    .type           = AVMEDIA_TYPE_VIDEO,
    .id             = AV_CODEC_ID_MJPEGB,
    .priv_data_size = sizeof(MJpegDecodeContext),
    .init           = ff_mjpeg_decode_init,
    .close          = ff_mjpeg_decode_end,
    .decode         = mjpegb_decode_frame,
    .capabilities   = CODEC_CAP_DR1,
<<<<<<< HEAD
    .max_lowres     = 3,
=======
    .caps_internal  = FF_CODEC_CAP_INIT_THREADSAFE,
>>>>>>> 5a0e953c
};<|MERGE_RESOLUTION|>--- conflicted
+++ resolved
@@ -167,9 +167,6 @@
     .close          = ff_mjpeg_decode_end,
     .decode         = mjpegb_decode_frame,
     .capabilities   = CODEC_CAP_DR1,
-<<<<<<< HEAD
     .max_lowres     = 3,
-=======
     .caps_internal  = FF_CODEC_CAP_INIT_THREADSAFE,
->>>>>>> 5a0e953c
 };