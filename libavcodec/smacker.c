/*
 * Smacker decoder
 * Copyright (c) 2006 Konstantin Shishkov
 *
 * This file is part of FFmpeg.
 *
 * FFmpeg is free software; you can redistribute it and/or
 * modify it under the terms of the GNU Lesser General Public
 * License as published by the Free Software Foundation; either
 * version 2.1 of the License, or (at your option) any later version.
 *
 * FFmpeg is distributed in the hope that it will be useful,
 * but WITHOUT ANY WARRANTY; without even the implied warranty of
 * MERCHANTABILITY or FITNESS FOR A PARTICULAR PURPOSE.  See the GNU
 * Lesser General Public License for more details.
 *
 * You should have received a copy of the GNU Lesser General Public
 * License along with FFmpeg; if not, write to the Free Software
 * Foundation, Inc., 51 Franklin Street, Fifth Floor, Boston, MA 02110-1301 USA
 */

/**
 * @file
 * Smacker decoder
 */

/*
 * Based on http://wiki.multimedia.cx/index.php?title=Smacker
 */

#include <stdio.h>
#include <stdlib.h>

#include "libavutil/channel_layout.h"
#include "avcodec.h"
#include "internal.h"
#include "mathops.h"

#define BITSTREAM_READER_LE
#include "get_bits.h"
#include "bytestream.h"

#define SMKTREE_BITS 9
#define SMK_NODE 0x80000000

/*
 * Decoder context
 */
typedef struct SmackVContext {
    AVCodecContext *avctx;
    AVFrame *pic;

    int *mmap_tbl, *mclr_tbl, *full_tbl, *type_tbl;
    int mmap_last[3], mclr_last[3], full_last[3], type_last[3];
} SmackVContext;

/**
 * Context used for code reconstructing
 */
typedef struct HuffContext {
    int length;
    int maxlength;
    int current;
    uint32_t *bits;
    int *lengths;
    int *values;
} HuffContext;

/* common parameters used for decode_bigtree */
typedef struct DBCtx {
    VLC *v1, *v2;
    int *recode1, *recode2;
    int escapes[3];
    int *last;
    int lcur;
} DBCtx;

/* possible runs of blocks */
static const int block_runs[64] = {
      1,    2,    3,    4,    5,    6,    7,    8,
      9,   10,   11,   12,   13,   14,   15,   16,
     17,   18,   19,   20,   21,   22,   23,   24,
     25,   26,   27,   28,   29,   30,   31,   32,
     33,   34,   35,   36,   37,   38,   39,   40,
     41,   42,   43,   44,   45,   46,   47,   48,
     49,   50,   51,   52,   53,   54,   55,   56,
     57,   58,   59,  128,  256,  512, 1024, 2048 };

enum SmkBlockTypes {
    SMK_BLK_MONO = 0,
    SMK_BLK_FULL = 1,
    SMK_BLK_SKIP = 2,
    SMK_BLK_FILL = 3 };

/**
 * Decode local frame tree
 */
static int smacker_decode_tree(GetBitContext *gb, HuffContext *hc, uint32_t prefix, int length)
{
    if(length > 32 || length > 3*SMKTREE_BITS) {
        av_log(NULL, AV_LOG_ERROR, "length too long\n");
        return AVERROR_INVALIDDATA;
    }
    if(!get_bits1(gb)){ //Leaf
        if(hc->current >= hc->length){
            av_log(NULL, AV_LOG_ERROR, "Tree size exceeded!\n");
            return AVERROR_INVALIDDATA;
        }
        if(length){
            hc->bits[hc->current] = prefix;
            hc->lengths[hc->current] = length;
        } else {
            hc->bits[hc->current] = 0;
            hc->lengths[hc->current] = 0;
        }
        hc->values[hc->current] = get_bits(gb, 8);
        hc->current++;
        if(hc->maxlength < length)
            hc->maxlength = length;
        return 0;
    } else { //Node
        int r;
        length++;
        r = smacker_decode_tree(gb, hc, prefix, length);
        if(r)
            return r;
        return smacker_decode_tree(gb, hc, prefix | (1 << (length - 1)), length);
    }
}

/**
 * Decode header tree
 */
static int smacker_decode_bigtree(GetBitContext *gb, HuffContext *hc, DBCtx *ctx)
{
    if (hc->current + 1 >= hc->length) {
        av_log(NULL, AV_LOG_ERROR, "Tree size exceeded!\n");
        return AVERROR_INVALIDDATA;
    }
    if(!get_bits1(gb)){ //Leaf
        int val, i1, i2;
        i1 = ctx->v1->table ? get_vlc2(gb, ctx->v1->table, SMKTREE_BITS, 3) : 0;
        i2 = ctx->v2->table ? get_vlc2(gb, ctx->v2->table, SMKTREE_BITS, 3) : 0;
        if (i1 < 0 || i2 < 0)
            return AVERROR_INVALIDDATA;
        val = ctx->recode1[i1] | (ctx->recode2[i2] << 8);
        if(val == ctx->escapes[0]) {
            ctx->last[0] = hc->current;
            val = 0;
        } else if(val == ctx->escapes[1]) {
            ctx->last[1] = hc->current;
            val = 0;
        } else if(val == ctx->escapes[2]) {
            ctx->last[2] = hc->current;
            val = 0;
        }

        hc->values[hc->current++] = val;
        return 1;
    } else { //Node
        int r = 0, r_new, t;

        t = hc->current++;
        r = smacker_decode_bigtree(gb, hc, ctx);
        if(r < 0)
            return r;
        hc->values[t] = SMK_NODE | r;
        r++;
        r_new = smacker_decode_bigtree(gb, hc, ctx);
        if (r_new < 0)
            return r_new;
        return r + r_new;
    }
}

/**
 * Store large tree as FFmpeg's vlc codes
 */
static int smacker_decode_header_tree(SmackVContext *smk, GetBitContext *gb, int **recodes, int *last, int size)
{
    int res;
    HuffContext huff;
    HuffContext tmp1, tmp2;
    VLC vlc[2] = { { 0 } };
    int escapes[3];
    DBCtx ctx;
    int err = 0;

    if(size >= UINT_MAX>>4){ // (((size + 3) >> 2) + 3) << 2 must not overflow
        av_log(smk->avctx, AV_LOG_ERROR, "size too large\n");
        return AVERROR_INVALIDDATA;
    }

    tmp1.length = 256;
    tmp1.maxlength = 0;
    tmp1.current = 0;
    tmp1.bits = av_mallocz(256 * 4);
    tmp1.lengths = av_mallocz(256 * sizeof(int));
    tmp1.values = av_mallocz(256 * sizeof(int));

    tmp2.length = 256;
    tmp2.maxlength = 0;
    tmp2.current = 0;
    tmp2.bits = av_mallocz(256 * 4);
    tmp2.lengths = av_mallocz(256 * sizeof(int));
    tmp2.values = av_mallocz(256 * sizeof(int));
    if (!tmp1.bits || !tmp1.lengths || !tmp1.values ||
        !tmp2.bits || !tmp2.lengths || !tmp2.values) {
        err = AVERROR(ENOMEM);
        goto error;
    }

    if(get_bits1(gb)) {
        res = smacker_decode_tree(gb, &tmp1, 0, 0);
        if (res < 0) {
            err = res;
            goto error;
        }
        skip_bits1(gb);
        if(tmp1.current > 1) {
            res = init_vlc(&vlc[0], SMKTREE_BITS, tmp1.length,
                        tmp1.lengths, sizeof(int), sizeof(int),
                        tmp1.bits, sizeof(uint32_t), sizeof(uint32_t), INIT_VLC_LE);
            if(res < 0) {
                av_log(smk->avctx, AV_LOG_ERROR, "Cannot build VLC table\n");
                err = res;
                goto error;
            }
        }
    }
    if (!vlc[0].table) {
        av_log(smk->avctx, AV_LOG_ERROR, "Skipping low bytes tree\n");
    }
    if(get_bits1(gb)){
        res = smacker_decode_tree(gb, &tmp2, 0, 0);
        if (res < 0) {
            err = res;
            goto error;
        }
        skip_bits1(gb);
        if(tmp2.current > 1) {
            res = init_vlc(&vlc[1], SMKTREE_BITS, tmp2.length,
                        tmp2.lengths, sizeof(int), sizeof(int),
                        tmp2.bits, sizeof(uint32_t), sizeof(uint32_t), INIT_VLC_LE);
            if(res < 0) {
                av_log(smk->avctx, AV_LOG_ERROR, "Cannot build VLC table\n");
                err = res;
                goto error;
            }
        }
    }
    if (!vlc[1].table) {
        av_log(smk->avctx, AV_LOG_ERROR, "Skipping high bytes tree\n");
    }

    escapes[0]  = get_bits(gb, 16);
    escapes[1]  = get_bits(gb, 16);
    escapes[2]  = get_bits(gb, 16);

    last[0] = last[1] = last[2] = -1;

    ctx.escapes[0] = escapes[0];
    ctx.escapes[1] = escapes[1];
    ctx.escapes[2] = escapes[2];
    ctx.v1 = &vlc[0];
    ctx.v2 = &vlc[1];
    ctx.recode1 = tmp1.values;
    ctx.recode2 = tmp2.values;
    ctx.last = last;

    huff.length = ((size + 3) >> 2) + 4;
    huff.maxlength = 0;
    huff.current = 0;
    huff.values = av_mallocz(huff.length * sizeof(int));
    if (!huff.values) {
        err = AVERROR(ENOMEM);
        goto error;
    }

    if (smacker_decode_bigtree(gb, &huff, &ctx) < 0)
        err = -1;
    skip_bits1(gb);
    if(ctx.last[0] == -1) ctx.last[0] = huff.current++;
    if(ctx.last[1] == -1) ctx.last[1] = huff.current++;
    if(ctx.last[2] == -1) ctx.last[2] = huff.current++;
    if (ctx.last[0] >= huff.length ||
        ctx.last[1] >= huff.length ||
        ctx.last[2] >= huff.length) {
        av_log(smk->avctx, AV_LOG_ERROR, "Huffman codes out of range\n");
        err = AVERROR_INVALIDDATA;
    }

    *recodes = huff.values;

error:
    if(vlc[0].table)
        ff_free_vlc(&vlc[0]);
    if(vlc[1].table)
        ff_free_vlc(&vlc[1]);
    av_free(tmp1.bits);
    av_free(tmp1.lengths);
    av_free(tmp1.values);
    av_free(tmp2.bits);
    av_free(tmp2.lengths);
    av_free(tmp2.values);

    return err;
}

static int decode_header_trees(SmackVContext *smk) {
    GetBitContext gb;
    int mmap_size, mclr_size, full_size, type_size, ret;

    mmap_size = AV_RL32(smk->avctx->extradata);
    mclr_size = AV_RL32(smk->avctx->extradata + 4);
    full_size = AV_RL32(smk->avctx->extradata + 8);
    type_size = AV_RL32(smk->avctx->extradata + 12);

    init_get_bits8(&gb, smk->avctx->extradata + 16, smk->avctx->extradata_size - 16);

    if(!get_bits1(&gb)) {
        av_log(smk->avctx, AV_LOG_INFO, "Skipping MMAP tree\n");
        smk->mmap_tbl = av_malloc(sizeof(int) * 2);
        if (!smk->mmap_tbl)
            return AVERROR(ENOMEM);
        smk->mmap_tbl[0] = 0;
        smk->mmap_last[0] = smk->mmap_last[1] = smk->mmap_last[2] = 1;
    } else {
        ret = smacker_decode_header_tree(smk, &gb, &smk->mmap_tbl, smk->mmap_last, mmap_size);
        if (ret < 0)
            return ret;
    }
    if(!get_bits1(&gb)) {
        av_log(smk->avctx, AV_LOG_INFO, "Skipping MCLR tree\n");
        smk->mclr_tbl = av_malloc(sizeof(int) * 2);
        if (!smk->mclr_tbl)
            return AVERROR(ENOMEM);
        smk->mclr_tbl[0] = 0;
        smk->mclr_last[0] = smk->mclr_last[1] = smk->mclr_last[2] = 1;
    } else {
        ret = smacker_decode_header_tree(smk, &gb, &smk->mclr_tbl, smk->mclr_last, mclr_size);
        if (ret < 0)
            return ret;
    }
    if(!get_bits1(&gb)) {
        av_log(smk->avctx, AV_LOG_INFO, "Skipping FULL tree\n");
        smk->full_tbl = av_malloc(sizeof(int) * 2);
        if (!smk->full_tbl)
            return AVERROR(ENOMEM);
        smk->full_tbl[0] = 0;
        smk->full_last[0] = smk->full_last[1] = smk->full_last[2] = 1;
    } else {
        ret = smacker_decode_header_tree(smk, &gb, &smk->full_tbl, smk->full_last, full_size);
        if (ret < 0)
            return ret;
    }
    if(!get_bits1(&gb)) {
        av_log(smk->avctx, AV_LOG_INFO, "Skipping TYPE tree\n");
        smk->type_tbl = av_malloc(sizeof(int) * 2);
        if (!smk->type_tbl)
            return AVERROR(ENOMEM);
        smk->type_tbl[0] = 0;
        smk->type_last[0] = smk->type_last[1] = smk->type_last[2] = 1;
    } else {
        ret = smacker_decode_header_tree(smk, &gb, &smk->type_tbl, smk->type_last, type_size);
        if (ret < 0)
            return ret;
    }

    return 0;
}

static av_always_inline void last_reset(int *recode, int *last) {
    recode[last[0]] = recode[last[1]] = recode[last[2]] = 0;
}

/* get code and update history */
static av_always_inline int smk_get_code(GetBitContext *gb, int *recode, int *last) {
    register int *table = recode;
    int v;

    while(*table & SMK_NODE) {
        if(get_bits1(gb))
            table += (*table) & (~SMK_NODE);
        table++;
    }
    v = *table;

    if(v != recode[last[0]]) {
        recode[last[2]] = recode[last[1]];
        recode[last[1]] = recode[last[0]];
        recode[last[0]] = v;
    }
    return v;
}

static int decode_frame(AVCodecContext *avctx, void *data, int *got_frame,
                        AVPacket *avpkt)
{
    SmackVContext * const smk = avctx->priv_data;
    uint8_t *out;
    uint32_t *pal;
    GetByteContext gb2;
    GetBitContext gb;
    int blocks, blk, bw, bh;
    int i, ret;
    int stride;
    int flags;

    if (avpkt->size <= 769)
        return AVERROR_INVALIDDATA;

<<<<<<< HEAD
    if ((ret = ff_reget_buffer(avctx, smk->pic)) < 0)
=======
    if ((ret = ff_reget_buffer(avctx, smk->pic)) < 0) {
        av_log(avctx, AV_LOG_ERROR, "get_buffer() failed\n");
>>>>>>> a837c4f2
        return ret;

    /* make the palette available on the way out */
    pal = (uint32_t*)smk->pic->data[1];
    bytestream2_init(&gb2, avpkt->data, avpkt->size);
    flags = bytestream2_get_byteu(&gb2);
    smk->pic->palette_has_changed = flags & 1;
    smk->pic->key_frame = !!(flags & 2);
<<<<<<< HEAD
    if (smk->pic->key_frame)
=======
    if(smk->pic->key_frame)
>>>>>>> a837c4f2
        smk->pic->pict_type = AV_PICTURE_TYPE_I;
    else
        smk->pic->pict_type = AV_PICTURE_TYPE_P;

    for(i = 0; i < 256; i++)
        *pal++ = 0xFFU << 24 | bytestream2_get_be24u(&gb2);

    last_reset(smk->mmap_tbl, smk->mmap_last);
    last_reset(smk->mclr_tbl, smk->mclr_last);
    last_reset(smk->full_tbl, smk->full_last);
    last_reset(smk->type_tbl, smk->type_last);
    if ((ret = init_get_bits8(&gb, avpkt->data + 769, avpkt->size - 769)) < 0)
        return ret;

    blk = 0;
    bw = avctx->width >> 2;
    bh = avctx->height >> 2;
    blocks = bw * bh;
    out = smk->pic->data[0];
    stride = smk->pic->linesize[0];
    while(blk < blocks) {
        int type, run, mode;
        uint16_t pix;

        type = smk_get_code(&gb, smk->type_tbl, smk->type_last);
        run = block_runs[(type >> 2) & 0x3F];
        switch(type & 3){
        case SMK_BLK_MONO:
            while(run-- && blk < blocks){
                int clr, map;
                int hi, lo;
                clr = smk_get_code(&gb, smk->mclr_tbl, smk->mclr_last);
                map = smk_get_code(&gb, smk->mmap_tbl, smk->mmap_last);
                out = smk->pic->data[0] + (blk / bw) * (stride * 4) + (blk % bw) * 4;
                hi = clr >> 8;
                lo = clr & 0xFF;
                for(i = 0; i < 4; i++) {
                    if(map & 1) out[0] = hi; else out[0] = lo;
                    if(map & 2) out[1] = hi; else out[1] = lo;
                    if(map & 4) out[2] = hi; else out[2] = lo;
                    if(map & 8) out[3] = hi; else out[3] = lo;
                    map >>= 4;
                    out += stride;
                }
                blk++;
            }
            break;
        case SMK_BLK_FULL:
            mode = 0;
            if(avctx->codec_tag == MKTAG('S', 'M', 'K', '4')) { // In case of Smacker v4 we have three modes
                if(get_bits1(&gb)) mode = 1;
                else if(get_bits1(&gb)) mode = 2;
            }
            while(run-- && blk < blocks){
                out = smk->pic->data[0] + (blk / bw) * (stride * 4) + (blk % bw) * 4;
                switch(mode){
                case 0:
                    for(i = 0; i < 4; i++) {
                        pix = smk_get_code(&gb, smk->full_tbl, smk->full_last);
                        AV_WL16(out+2,pix);
                        pix = smk_get_code(&gb, smk->full_tbl, smk->full_last);
                        AV_WL16(out,pix);
                        out += stride;
                    }
                    break;
                case 1:
                    pix = smk_get_code(&gb, smk->full_tbl, smk->full_last);
                    out[0] = out[1] = pix & 0xFF;
                    out[2] = out[3] = pix >> 8;
                    out += stride;
                    out[0] = out[1] = pix & 0xFF;
                    out[2] = out[3] = pix >> 8;
                    out += stride;
                    pix = smk_get_code(&gb, smk->full_tbl, smk->full_last);
                    out[0] = out[1] = pix & 0xFF;
                    out[2] = out[3] = pix >> 8;
                    out += stride;
                    out[0] = out[1] = pix & 0xFF;
                    out[2] = out[3] = pix >> 8;
                    out += stride;
                    break;
                case 2:
                    for(i = 0; i < 2; i++) {
                        uint16_t pix1, pix2;
                        pix2 = smk_get_code(&gb, smk->full_tbl, smk->full_last);
                        pix1 = smk_get_code(&gb, smk->full_tbl, smk->full_last);
                        AV_WL16(out,pix1);
                        AV_WL16(out+2,pix2);
                        out += stride;
                        AV_WL16(out,pix1);
                        AV_WL16(out+2,pix2);
                        out += stride;
                    }
                    break;
                }
                blk++;
            }
            break;
        case SMK_BLK_SKIP:
            while(run-- && blk < blocks)
                blk++;
            break;
        case SMK_BLK_FILL:
            mode = type >> 8;
            while(run-- && blk < blocks){
                uint32_t col;
                out = smk->pic->data[0] + (blk / bw) * (stride * 4) + (blk % bw) * 4;
                col = mode * 0x01010101;
                for(i = 0; i < 4; i++) {
                    *((uint32_t*)out) = col;
                    out += stride;
                }
                blk++;
            }
            break;
        }

    }

    if ((ret = av_frame_ref(data, smk->pic)) < 0)
        return ret;

    *got_frame = 1;

    /* always report that the buffer was completely consumed */
    return avpkt->size;
}



/*
 *
 * Uninit smacker decoder
 *
 */
static av_cold int decode_end(AVCodecContext *avctx)
{
    SmackVContext * const smk = avctx->priv_data;

    av_freep(&smk->mmap_tbl);
    av_freep(&smk->mclr_tbl);
    av_freep(&smk->full_tbl);
    av_freep(&smk->type_tbl);

    av_frame_free(&smk->pic);

    return 0;
}


/*
 *
 * Init smacker decoder
 *
 */
static av_cold int decode_init(AVCodecContext *avctx)
{
    SmackVContext * const c = avctx->priv_data;
    int ret;

    c->avctx = avctx;

    avctx->pix_fmt = AV_PIX_FMT_PAL8;
<<<<<<< HEAD
=======

    c->pic = av_frame_alloc();
    if (!c->pic)
        return AVERROR(ENOMEM);
>>>>>>> a837c4f2

    /* decode huffman trees from extradata */
    if(avctx->extradata_size < 16){
        av_log(avctx, AV_LOG_ERROR, "Extradata missing!\n");
        return AVERROR(EINVAL);
    }

    ret = decode_header_trees(c);
    if (ret < 0) {
        decode_end(avctx);
        return ret;
    }

    c->pic = av_frame_alloc();
    if (!c->pic)
        return AVERROR(ENOMEM);

    return 0;
}


static av_cold int smka_decode_init(AVCodecContext *avctx)
{
    if (avctx->channels < 1 || avctx->channels > 2) {
        av_log(avctx, AV_LOG_ERROR, "invalid number of channels\n");
        return AVERROR(EINVAL);
    }
    avctx->channel_layout = (avctx->channels==2) ? AV_CH_LAYOUT_STEREO : AV_CH_LAYOUT_MONO;
    avctx->sample_fmt = avctx->bits_per_coded_sample == 8 ? AV_SAMPLE_FMT_U8 : AV_SAMPLE_FMT_S16;

    return 0;
}

/**
 * Decode Smacker audio data
 */
static int smka_decode_frame(AVCodecContext *avctx, void *data,
                             int *got_frame_ptr, AVPacket *avpkt)
{
    AVFrame *frame     = data;
    const uint8_t *buf = avpkt->data;
    int buf_size = avpkt->size;
    GetBitContext gb;
    HuffContext h[4] = { { 0 } };
    VLC vlc[4]       = { { 0 } };
    int16_t *samples;
    uint8_t *samples8;
    int val;
    int i, res, ret;
    int unp_size;
    int bits, stereo;
    int pred[2] = {0, 0};

    if (buf_size <= 4) {
        av_log(avctx, AV_LOG_ERROR, "packet is too small\n");
        return AVERROR(EINVAL);
    }

    unp_size = AV_RL32(buf);

    if (unp_size > (1U<<24)) {
        av_log(avctx, AV_LOG_ERROR, "packet is too big\n");
        return AVERROR_INVALIDDATA;
    }

    if ((ret = init_get_bits8(&gb, buf + 4, buf_size - 4)) < 0)
        return ret;

    if(!get_bits1(&gb)){
        av_log(avctx, AV_LOG_INFO, "Sound: no data\n");
        *got_frame_ptr = 0;
        return 1;
    }
    stereo = get_bits1(&gb);
    bits = get_bits1(&gb);
    if (stereo ^ (avctx->channels != 1)) {
        av_log(avctx, AV_LOG_ERROR, "channels mismatch\n");
        return AVERROR(EINVAL);
    }
    if (bits && avctx->sample_fmt == AV_SAMPLE_FMT_U8) {
        av_log(avctx, AV_LOG_ERROR, "sample format mismatch\n");
        return AVERROR(EINVAL);
    }

    /* get output buffer */
    frame->nb_samples = unp_size / (avctx->channels * (bits + 1));
    if ((ret = ff_get_buffer(avctx, frame, 0)) < 0)
        return ret;
    samples  = (int16_t *)frame->data[0];
    samples8 =            frame->data[0];

    // Initialize
    for(i = 0; i < (1 << (bits + stereo)); i++) {
        h[i].length = 256;
        h[i].maxlength = 0;
        h[i].current = 0;
        h[i].bits = av_mallocz(256 * 4);
        h[i].lengths = av_mallocz(256 * sizeof(int));
        h[i].values = av_mallocz(256 * sizeof(int));
        if (!h[i].bits || !h[i].lengths || !h[i].values) {
            ret = AVERROR(ENOMEM);
            goto error;
        }
        skip_bits1(&gb);
        if (smacker_decode_tree(&gb, &h[i], 0, 0) < 0) {
            ret = AVERROR_INVALIDDATA;
            goto error;
        }
        skip_bits1(&gb);
        if(h[i].current > 1) {
            res = init_vlc(&vlc[i], SMKTREE_BITS, h[i].length,
                    h[i].lengths, sizeof(int), sizeof(int),
                    h[i].bits, sizeof(uint32_t), sizeof(uint32_t), INIT_VLC_LE);
            if(res < 0) {
                av_log(avctx, AV_LOG_ERROR, "Cannot build VLC table\n");
                ret = AVERROR_INVALIDDATA;
                goto error;
            }
        }
    }
    /* this codec relies on wraparound instead of clipping audio */
    if(bits) { //decode 16-bit data
        for(i = stereo; i >= 0; i--)
            pred[i] = sign_extend(av_bswap16(get_bits(&gb, 16)), 16);
        for(i = 0; i <= stereo; i++)
            *samples++ = pred[i];
        for(; i < unp_size / 2; i++) {
            if(get_bits_left(&gb)<0)
                return AVERROR_INVALIDDATA;
            if(i & stereo) {
                if(vlc[2].table)
                    res = get_vlc2(&gb, vlc[2].table, SMKTREE_BITS, 3);
                else
                    res = 0;
                if (res < 0) {
                    av_log(avctx, AV_LOG_ERROR, "invalid vlc\n");
                    return AVERROR_INVALIDDATA;
                }
                val  = h[2].values[res];
                if(vlc[3].table)
                    res = get_vlc2(&gb, vlc[3].table, SMKTREE_BITS, 3);
                else
                    res = 0;
                if (res < 0) {
                    av_log(avctx, AV_LOG_ERROR, "invalid vlc\n");
                    return AVERROR_INVALIDDATA;
                }
                val |= h[3].values[res] << 8;
                pred[1] += sign_extend(val, 16);
                *samples++ = pred[1];
            } else {
                if(vlc[0].table)
                    res = get_vlc2(&gb, vlc[0].table, SMKTREE_BITS, 3);
                else
                    res = 0;
                if (res < 0) {
                    av_log(avctx, AV_LOG_ERROR, "invalid vlc\n");
                    return AVERROR_INVALIDDATA;
                }
                val  = h[0].values[res];
                if(vlc[1].table)
                    res = get_vlc2(&gb, vlc[1].table, SMKTREE_BITS, 3);
                else
                    res = 0;
                if (res < 0) {
                    av_log(avctx, AV_LOG_ERROR, "invalid vlc\n");
                    return AVERROR_INVALIDDATA;
                }
                val |= h[1].values[res] << 8;
                pred[0] += sign_extend(val, 16);
                *samples++ = pred[0];
            }
        }
    } else { //8-bit data
        for(i = stereo; i >= 0; i--)
            pred[i] = get_bits(&gb, 8);
        for(i = 0; i <= stereo; i++)
            *samples8++ = pred[i];
        for(; i < unp_size; i++) {
            if(get_bits_left(&gb)<0)
                return AVERROR_INVALIDDATA;
            if(i & stereo){
                if(vlc[1].table)
                    res = get_vlc2(&gb, vlc[1].table, SMKTREE_BITS, 3);
                else
                    res = 0;
                if (res < 0) {
                    av_log(avctx, AV_LOG_ERROR, "invalid vlc\n");
                    return AVERROR_INVALIDDATA;
                }
                pred[1] += sign_extend(h[1].values[res], 8);
                *samples8++ = pred[1];
            } else {
                if(vlc[0].table)
                    res = get_vlc2(&gb, vlc[0].table, SMKTREE_BITS, 3);
                else
                    res = 0;
                if (res < 0) {
                    av_log(avctx, AV_LOG_ERROR, "invalid vlc\n");
                    return AVERROR_INVALIDDATA;
                }
                pred[0] += sign_extend(h[0].values[res], 8);
                *samples8++ = pred[0];
            }
        }
    }

    *got_frame_ptr = 1;
    ret = buf_size;

error:
    for(i = 0; i < 4; i++) {
        if(vlc[i].table)
            ff_free_vlc(&vlc[i]);
        av_free(h[i].bits);
        av_free(h[i].lengths);
        av_free(h[i].values);
    }

    return ret;
}

AVCodec ff_smacker_decoder = {
    .name           = "smackvid",
    .long_name      = NULL_IF_CONFIG_SMALL("Smacker video"),
    .type           = AVMEDIA_TYPE_VIDEO,
    .id             = AV_CODEC_ID_SMACKVIDEO,
    .priv_data_size = sizeof(SmackVContext),
    .init           = decode_init,
    .close          = decode_end,
    .decode         = decode_frame,
    .capabilities   = CODEC_CAP_DR1,
};

AVCodec ff_smackaud_decoder = {
    .name           = "smackaud",
    .long_name      = NULL_IF_CONFIG_SMALL("Smacker audio"),
    .type           = AVMEDIA_TYPE_AUDIO,
    .id             = AV_CODEC_ID_SMACKAUDIO,
    .init           = smka_decode_init,
    .decode         = smka_decode_frame,
    .capabilities   = CODEC_CAP_DR1,
};<|MERGE_RESOLUTION|>--- conflicted
+++ resolved
@@ -410,12 +410,7 @@
     if (avpkt->size <= 769)
         return AVERROR_INVALIDDATA;
 
-<<<<<<< HEAD
     if ((ret = ff_reget_buffer(avctx, smk->pic)) < 0)
-=======
-    if ((ret = ff_reget_buffer(avctx, smk->pic)) < 0) {
-        av_log(avctx, AV_LOG_ERROR, "get_buffer() failed\n");
->>>>>>> a837c4f2
         return ret;
 
     /* make the palette available on the way out */
@@ -424,11 +419,7 @@
     flags = bytestream2_get_byteu(&gb2);
     smk->pic->palette_has_changed = flags & 1;
     smk->pic->key_frame = !!(flags & 2);
-<<<<<<< HEAD
     if (smk->pic->key_frame)
-=======
-    if(smk->pic->key_frame)
->>>>>>> a837c4f2
         smk->pic->pict_type = AV_PICTURE_TYPE_I;
     else
         smk->pic->pict_type = AV_PICTURE_TYPE_P;
@@ -592,13 +583,10 @@
     c->avctx = avctx;
 
     avctx->pix_fmt = AV_PIX_FMT_PAL8;
-<<<<<<< HEAD
-=======
 
     c->pic = av_frame_alloc();
     if (!c->pic)
         return AVERROR(ENOMEM);
->>>>>>> a837c4f2
 
     /* decode huffman trees from extradata */
     if(avctx->extradata_size < 16){
@@ -611,10 +599,6 @@
         decode_end(avctx);
         return ret;
     }
-
-    c->pic = av_frame_alloc();
-    if (!c->pic)
-        return AVERROR(ENOMEM);
 
     return 0;
 }
