/*
 * various utility functions for use within FFmpeg
 * Copyright (c) 2000, 2001, 2002 Fabrice Bellard
 *
 * This file is part of FFmpeg.
 *
 * FFmpeg is free software; you can redistribute it and/or
 * modify it under the terms of the GNU Lesser General Public
 * License as published by the Free Software Foundation; either
 * version 2.1 of the License, or (at your option) any later version.
 *
 * FFmpeg is distributed in the hope that it will be useful,
 * but WITHOUT ANY WARRANTY; without even the implied warranty of
 * MERCHANTABILITY or FITNESS FOR A PARTICULAR PURPOSE.  See the GNU
 * Lesser General Public License for more details.
 *
 * You should have received a copy of the GNU Lesser General Public
 * License along with FFmpeg; if not, write to the Free Software
 * Foundation, Inc., 51 Franklin Street, Fifth Floor, Boston, MA 02110-1301 USA
 */

#undef NDEBUG
#include <assert.h>
#include <stdarg.h>
#include <stdint.h>

#include "config.h"

#include "libavutil/avassert.h"
#include "libavutil/avstring.h"
#include "libavutil/dict.h"
#include "libavutil/internal.h"
#include "libavutil/mathematics.h"
#include "libavutil/opt.h"
#include "libavutil/parseutils.h"
#include "libavutil/pixdesc.h"
#include "libavutil/time.h"
#include "libavutil/timestamp.h"

#include "libavcodec/bytestream.h"
#include "libavcodec/internal.h"
#include "libavcodec/raw.h"

#include "audiointerleave.h"
#include "avformat.h"
#include "avio_internal.h"
#include "id3v2.h"
#include "internal.h"
#include "metadata.h"
#if CONFIG_NETWORK
#include "network.h"
#endif
#include "riff.h"
#include "url.h"

/**
 * @file
 * various utility functions for use within FFmpeg
 */

unsigned avformat_version(void)
{
    av_assert0(LIBAVFORMAT_VERSION_MICRO >= 100);
    return LIBAVFORMAT_VERSION_INT;
}

const char *avformat_configuration(void)
{
    return FFMPEG_CONFIGURATION;
}

const char *avformat_license(void)
{
#define LICENSE_PREFIX "libavformat license: "
    return LICENSE_PREFIX FFMPEG_LICENSE + sizeof(LICENSE_PREFIX) - 1;
}

#define RELATIVE_TS_BASE (INT64_MAX - (1LL<<48))

static int is_relative(int64_t ts) {
    return ts > (RELATIVE_TS_BASE - (1LL<<48));
}

/**
 * Wrap a given time stamp, if there is an indication for an overflow
 *
 * @param st stream
 * @param timestamp the time stamp to wrap
 * @return resulting time stamp
 */
static int64_t wrap_timestamp(AVStream *st, int64_t timestamp)
{
    if (st->pts_wrap_behavior != AV_PTS_WRAP_IGNORE &&
        st->pts_wrap_reference != AV_NOPTS_VALUE && timestamp != AV_NOPTS_VALUE) {
        if (st->pts_wrap_behavior == AV_PTS_WRAP_ADD_OFFSET &&
            timestamp < st->pts_wrap_reference)
            return timestamp + (1ULL << st->pts_wrap_bits);
        else if (st->pts_wrap_behavior == AV_PTS_WRAP_SUB_OFFSET &&
            timestamp >= st->pts_wrap_reference)
            return timestamp - (1ULL << st->pts_wrap_bits);
    }
    return timestamp;
}

MAKE_ACCESSORS(AVStream, stream, AVRational, r_frame_rate)
MAKE_ACCESSORS(AVFormatContext, format, AVCodec *, video_codec)
MAKE_ACCESSORS(AVFormatContext, format, AVCodec *, audio_codec)
MAKE_ACCESSORS(AVFormatContext, format, AVCodec *, subtitle_codec)
MAKE_ACCESSORS(AVFormatContext, format, int, metadata_header_padding)
MAKE_ACCESSORS(AVFormatContext, format, void *, opaque)
MAKE_ACCESSORS(AVFormatContext, format, av_format_control_message, control_message_cb)

static AVCodec *find_decoder(AVFormatContext *s, AVStream *st, enum AVCodecID codec_id)
{
    if (st->codec->codec)
        return st->codec->codec;

    switch (st->codec->codec_type) {
    case AVMEDIA_TYPE_VIDEO:
        if (s->video_codec)    return s->video_codec;
        break;
    case AVMEDIA_TYPE_AUDIO:
        if (s->audio_codec)    return s->audio_codec;
        break;
    case AVMEDIA_TYPE_SUBTITLE:
        if (s->subtitle_codec) return s->subtitle_codec;
        break;
    }

    return avcodec_find_decoder(codec_id);
}

int av_format_get_probe_score(const AVFormatContext *s)
{
    return s->probe_score;
}

/* an arbitrarily chosen "sane" max packet size -- 50M */
#define SANE_CHUNK_SIZE (50000000)

int ffio_limit(AVIOContext *s, int size)
{
    if (s->maxsize>= 0) {
        int64_t remaining= s->maxsize - avio_tell(s);
        if (remaining < size) {
            int64_t newsize = avio_size(s);
            if (!s->maxsize || s->maxsize<newsize)
                s->maxsize = newsize - !newsize;
            remaining= s->maxsize - avio_tell(s);
            remaining= FFMAX(remaining, 0);
        }

        if (s->maxsize>= 0 && remaining+1 < size) {
            av_log(NULL, remaining ? AV_LOG_ERROR : AV_LOG_DEBUG, "Truncating packet of size %d to %"PRId64"\n", size, remaining+1);
            size = remaining+1;
        }
    }
    return size;
}

/* Read the data in sane-sized chunks and append to pkt.
 * Return the number of bytes read or an error. */
static int append_packet_chunked(AVIOContext *s, AVPacket *pkt, int size)
{
    int64_t orig_pos   = pkt->pos; // av_grow_packet might reset pos
    int orig_size      = pkt->size;
    int ret;

    do {
        int prev_size = pkt->size;
        int read_size;

        /* When the caller requests a lot of data, limit it to the amount
         * left in file or SANE_CHUNK_SIZE when it is not known. */
        read_size = size;
        if (read_size > SANE_CHUNK_SIZE/10) {
            read_size = ffio_limit(s, read_size);
            // If filesize/maxsize is unknown, limit to SANE_CHUNK_SIZE
            if (s->maxsize < 0)
                read_size = FFMIN(read_size, SANE_CHUNK_SIZE);
        }

        ret = av_grow_packet(pkt, read_size);
        if (ret < 0)
            break;

        ret = avio_read(s, pkt->data + prev_size, read_size);
        if (ret != read_size) {
            av_shrink_packet(pkt, prev_size + FFMAX(ret, 0));
            break;
        }

        size -= read_size;
    } while (size > 0);
    if (size > 0)
        pkt->flags |= AV_PKT_FLAG_CORRUPT;

    pkt->pos = orig_pos;
    if (!pkt->size)
        av_free_packet(pkt);
    return pkt->size > orig_size ? pkt->size - orig_size : ret;
}

int av_get_packet(AVIOContext *s, AVPacket *pkt, int size)
{
    av_init_packet(pkt);
    pkt->data = NULL;
    pkt->size = 0;
    pkt->pos  = avio_tell(s);

    return append_packet_chunked(s, pkt, size);
}

int av_append_packet(AVIOContext *s, AVPacket *pkt, int size)
{
    if (!pkt->size)
        return av_get_packet(s, pkt, size);
    return append_packet_chunked(s, pkt, size);
}

int av_filename_number_test(const char *filename)
{
    char buf[1024];
    return filename &&
           (av_get_frame_filename(buf, sizeof(buf), filename, 1) >= 0);
}

AVInputFormat *av_probe_input_format3(AVProbeData *pd, int is_opened,
                                      int *score_ret)
{
    AVProbeData lpd = *pd;
    AVInputFormat *fmt1 = NULL, *fmt;
    int score, nodat = 0, score_max = 0;
    const static uint8_t zerobuffer[AVPROBE_PADDING_SIZE];

    if (!lpd.buf)
        lpd.buf = zerobuffer;

    if (lpd.buf_size > 10 && ff_id3v2_match(lpd.buf, ID3v2_DEFAULT_MAGIC)) {
        int id3len = ff_id3v2_tag_len(lpd.buf);
        if (lpd.buf_size > id3len + 16) {
            lpd.buf      += id3len;
            lpd.buf_size -= id3len;
        } else
            nodat = 1;
    }

    fmt = NULL;
    while ((fmt1 = av_iformat_next(fmt1))) {
        if (!is_opened == !(fmt1->flags & AVFMT_NOFILE))
            continue;
        score = 0;
        if (fmt1->read_probe) {
            score = fmt1->read_probe(&lpd);
            if (fmt1->extensions && av_match_ext(lpd.filename, fmt1->extensions))
                score = FFMAX(score, nodat ? AVPROBE_SCORE_EXTENSION / 2 - 1 : 1);
        } else if (fmt1->extensions) {
            if (av_match_ext(lpd.filename, fmt1->extensions))
                score = AVPROBE_SCORE_EXTENSION;
        }
        if (score > score_max) {
            score_max = score;
            fmt       = fmt1;
        } else if (score == score_max)
            fmt = NULL;
    }
    if (nodat)
        score_max = FFMIN(AVPROBE_SCORE_EXTENSION / 2 - 1, score_max);
    *score_ret = score_max;

    return fmt;
}

AVInputFormat *av_probe_input_format2(AVProbeData *pd, int is_opened, int *score_max)
{
    int score_ret;
    AVInputFormat *fmt = av_probe_input_format3(pd, is_opened, &score_ret);
    if (score_ret > *score_max) {
        *score_max = score_ret;
        return fmt;
    } else
        return NULL;
}

AVInputFormat *av_probe_input_format(AVProbeData *pd, int is_opened)
{
    int score = 0;
    return av_probe_input_format2(pd, is_opened, &score);
}

static int set_codec_from_probe_data(AVFormatContext *s, AVStream *st,
                                     AVProbeData *pd)
{
    static const struct {
        const char *name;
        enum AVCodecID id;
        enum AVMediaType type;
    } fmt_id_type[] = {
        { "aac",       AV_CODEC_ID_AAC,        AVMEDIA_TYPE_AUDIO },
        { "ac3",       AV_CODEC_ID_AC3,        AVMEDIA_TYPE_AUDIO },
        { "dts",       AV_CODEC_ID_DTS,        AVMEDIA_TYPE_AUDIO },
        { "eac3",      AV_CODEC_ID_EAC3,       AVMEDIA_TYPE_AUDIO },
        { "h264",      AV_CODEC_ID_H264,       AVMEDIA_TYPE_VIDEO },
        { "hevc",      AV_CODEC_ID_HEVC,       AVMEDIA_TYPE_VIDEO },
        { "loas",      AV_CODEC_ID_AAC_LATM,   AVMEDIA_TYPE_AUDIO },
        { "m4v",       AV_CODEC_ID_MPEG4,      AVMEDIA_TYPE_VIDEO },
        { "mp3",       AV_CODEC_ID_MP3,        AVMEDIA_TYPE_AUDIO },
        { "mpegvideo", AV_CODEC_ID_MPEG2VIDEO, AVMEDIA_TYPE_VIDEO },
        { 0 }
    };
    int score;
    AVInputFormat *fmt = av_probe_input_format3(pd, 1, &score);

    if (fmt && st->request_probe <= score) {
        int i;
        av_log(s, AV_LOG_DEBUG,
               "Probe with size=%d, packets=%d detected %s with score=%d\n",
               pd->buf_size, MAX_PROBE_PACKETS - st->probe_packets,
               fmt->name, score);
        for (i = 0; fmt_id_type[i].name; i++) {
            if (!strcmp(fmt->name, fmt_id_type[i].name)) {
                st->codec->codec_id   = fmt_id_type[i].id;
                st->codec->codec_type = fmt_id_type[i].type;
                break;
            }
        }
    }
    return score;
}

/************************************************************/
/* input media file */

int av_demuxer_open(AVFormatContext *ic) {
    int err;

    if (ic->iformat->read_header) {
        err = ic->iformat->read_header(ic);
        if (err < 0)
            return err;
    }

    if (ic->pb && !ic->data_offset)
        ic->data_offset = avio_tell(ic->pb);

    return 0;
}


int av_probe_input_buffer2(AVIOContext *pb, AVInputFormat **fmt,
                          const char *filename, void *logctx,
                          unsigned int offset, unsigned int max_probe_size)
{
    AVProbeData pd = { filename ? filename : "" };
    uint8_t *buf = NULL;
    uint8_t *mime_type;
    int ret = 0, probe_size, buf_offset = 0;
    int score = 0;

    if (!max_probe_size)
        max_probe_size = PROBE_BUF_MAX;
    else if (max_probe_size > PROBE_BUF_MAX)
        max_probe_size = PROBE_BUF_MAX;
    else if (max_probe_size < PROBE_BUF_MIN) {
        av_log(logctx, AV_LOG_ERROR,
               "Specified probe size value %u cannot be < %u\n", max_probe_size, PROBE_BUF_MIN);
        return AVERROR(EINVAL);
    }

    if (offset >= max_probe_size)
        return AVERROR(EINVAL);

    if (!*fmt && pb->av_class && av_opt_get(pb, "mime_type", AV_OPT_SEARCH_CHILDREN, &mime_type) >= 0 && mime_type) {
        if (!av_strcasecmp(mime_type, "audio/aacp")) {
            *fmt = av_find_input_format("aac");
        }
        av_freep(&mime_type);
    }

    for (probe_size = PROBE_BUF_MIN; probe_size <= max_probe_size && !*fmt;
         probe_size = FFMIN(probe_size << 1,
                            FFMAX(max_probe_size, probe_size + 1))) {
        score = probe_size < max_probe_size ? AVPROBE_SCORE_RETRY : 0;

        /* Read probe data. */
        if ((ret = av_reallocp(&buf, probe_size + AVPROBE_PADDING_SIZE)) < 0)
            return ret;
        if ((ret = avio_read(pb, buf + buf_offset,
                             probe_size - buf_offset)) < 0) {
            /* Fail if error was not end of file, otherwise, lower score. */
            if (ret != AVERROR_EOF) {
                av_free(buf);
                return ret;
            }
            score = 0;
            ret   = 0;          /* error was end of file, nothing read */
        }
        buf_offset += ret;
        if (buf_offset < offset)
            continue;
        pd.buf_size = buf_offset - offset;
        pd.buf = &buf[offset];

        memset(pd.buf + pd.buf_size, 0, AVPROBE_PADDING_SIZE);

        /* Guess file format. */
        *fmt = av_probe_input_format2(&pd, 1, &score);
        if (*fmt) {
            /* This can only be true in the last iteration. */
            if (score <= AVPROBE_SCORE_RETRY) {
                av_log(logctx, AV_LOG_WARNING,
                       "Format %s detected only with low score of %d, "
                       "misdetection possible!\n", (*fmt)->name, score);
            } else
                av_log(logctx, AV_LOG_DEBUG,
                       "Format %s probed with size=%d and score=%d\n",
                       (*fmt)->name, probe_size, score);
#if 0
            FILE *f = fopen("probestat.tmp", "ab");
            fprintf(f, "probe_size:%d format:%s score:%d filename:%s\n", probe_size, (*fmt)->name, score, filename);
            fclose(f);
#endif
        }
    }

    if (!*fmt) {
        av_free(buf);
        return AVERROR_INVALIDDATA;
    }

    /* Rewind. Reuse probe buffer to avoid seeking. */
    ret = ffio_rewind_with_probe_data(pb, &buf, buf_offset);

    return ret < 0 ? ret : score;
}

int av_probe_input_buffer(AVIOContext *pb, AVInputFormat **fmt,
                          const char *filename, void *logctx,
                          unsigned int offset, unsigned int max_probe_size)
{
    int ret = av_probe_input_buffer2(pb, fmt, filename, logctx, offset, max_probe_size);
    return ret < 0 ? ret : 0;
}

/* Open input file and probe the format if necessary. */
static int init_input(AVFormatContext *s, const char *filename,
                      AVDictionary **options)
{
    int ret;
    AVProbeData pd = { filename, NULL, 0 };
    int score = AVPROBE_SCORE_RETRY;

    if (s->pb) {
        s->flags |= AVFMT_FLAG_CUSTOM_IO;
        if (!s->iformat)
            return av_probe_input_buffer2(s->pb, &s->iformat, filename,
                                         s, 0, s->probesize);
        else if (s->iformat->flags & AVFMT_NOFILE)
            av_log(s, AV_LOG_WARNING, "Custom AVIOContext makes no sense and "
                                      "will be ignored with AVFMT_NOFILE format.\n");
        return 0;
    }

    if ((s->iformat && s->iformat->flags & AVFMT_NOFILE) ||
        (!s->iformat && (s->iformat = av_probe_input_format2(&pd, 0, &score))))
        return score;

    if ((ret = avio_open2(&s->pb, filename, AVIO_FLAG_READ | s->avio_flags,
                          &s->interrupt_callback, options)) < 0)
        return ret;
    if (s->iformat)
        return 0;
    return av_probe_input_buffer2(s->pb, &s->iformat, filename,
                                 s, 0, s->probesize);
}

static AVPacket *add_to_pktbuf(AVPacketList **packet_buffer, AVPacket *pkt,
                               AVPacketList **plast_pktl)
{
    AVPacketList *pktl = av_mallocz(sizeof(AVPacketList));
    if (!pktl)
        return NULL;

    if (*packet_buffer)
        (*plast_pktl)->next = pktl;
    else
        *packet_buffer = pktl;

    /* Add the packet in the buffered packet list. */
    *plast_pktl = pktl;
    pktl->pkt   = *pkt;
    return &pktl->pkt;
}

int avformat_queue_attached_pictures(AVFormatContext *s)
{
    int i;
    for (i = 0; i < s->nb_streams; i++)
        if (s->streams[i]->disposition & AV_DISPOSITION_ATTACHED_PIC &&
            s->streams[i]->discard < AVDISCARD_ALL) {
            AVPacket copy = s->streams[i]->attached_pic;
            copy.buf = av_buffer_ref(copy.buf);
            if (!copy.buf)
                return AVERROR(ENOMEM);

            add_to_pktbuf(&s->raw_packet_buffer, &copy,
                          &s->raw_packet_buffer_end);
        }
    return 0;
}

int avformat_open_input(AVFormatContext **ps, const char *filename,
                        AVInputFormat *fmt, AVDictionary **options)
{
    AVFormatContext *s = *ps;
    int ret = 0;
    AVDictionary *tmp = NULL;
    ID3v2ExtraMeta *id3v2_extra_meta = NULL;

    if (!s && !(s = avformat_alloc_context()))
        return AVERROR(ENOMEM);
    if (!s->av_class) {
        av_log(NULL, AV_LOG_ERROR, "Input context has not been properly allocated by avformat_alloc_context() and is not NULL either\n");
        return AVERROR(EINVAL);
    }
    if (fmt)
        s->iformat = fmt;

    if (options)
        av_dict_copy(&tmp, *options, 0);

    if ((ret = av_opt_set_dict(s, &tmp)) < 0)
        goto fail;

    if ((ret = init_input(s, filename, &tmp)) < 0)
        goto fail;
    s->probe_score = ret;
    avio_skip(s->pb, s->skip_initial_bytes);

    /* Check filename in case an image number is expected. */
    if (s->iformat->flags & AVFMT_NEEDNUMBER) {
        if (!av_filename_number_test(filename)) {
            ret = AVERROR(EINVAL);
            goto fail;
        }
    }

    s->duration = s->start_time = AV_NOPTS_VALUE;
    av_strlcpy(s->filename, filename ? filename : "", sizeof(s->filename));

    /* Allocate private data. */
    if (s->iformat->priv_data_size > 0) {
        if (!(s->priv_data = av_mallocz(s->iformat->priv_data_size))) {
            ret = AVERROR(ENOMEM);
            goto fail;
        }
        if (s->iformat->priv_class) {
            *(const AVClass **) s->priv_data = s->iformat->priv_class;
            av_opt_set_defaults(s->priv_data);
            if ((ret = av_opt_set_dict(s->priv_data, &tmp)) < 0)
                goto fail;
        }
    }

    /* e.g. AVFMT_NOFILE formats will not have a AVIOContext */
    if (s->pb)
        ff_id3v2_read(s, ID3v2_DEFAULT_MAGIC, &id3v2_extra_meta);

    if (!(s->flags&AVFMT_FLAG_PRIV_OPT) && s->iformat->read_header)
        if ((ret = s->iformat->read_header(s)) < 0)
            goto fail;

    if (id3v2_extra_meta) {
        if (!strcmp(s->iformat->name, "mp3") || !strcmp(s->iformat->name, "aac") ||
            !strcmp(s->iformat->name, "tta")) {
            if ((ret = ff_id3v2_parse_apic(s, &id3v2_extra_meta)) < 0)
                goto fail;
        } else
            av_log(s, AV_LOG_DEBUG, "demuxer does not support additional id3 data, skipping\n");
    }
    ff_id3v2_free_extra_meta(&id3v2_extra_meta);

    if ((ret = avformat_queue_attached_pictures(s)) < 0)
        goto fail;

    if (!(s->flags&AVFMT_FLAG_PRIV_OPT) && s->pb && !s->data_offset)
        s->data_offset = avio_tell(s->pb);

    s->raw_packet_buffer_remaining_size = RAW_PACKET_BUFFER_SIZE;

    if (options) {
        av_dict_free(options);
        *options = tmp;
    }
    *ps = s;
    return 0;

fail:
    ff_id3v2_free_extra_meta(&id3v2_extra_meta);
    av_dict_free(&tmp);
    if (s->pb && !(s->flags & AVFMT_FLAG_CUSTOM_IO))
        avio_close(s->pb);
    avformat_free_context(s);
    *ps = NULL;
    return ret;
}

/*******************************************************/

static void force_codec_ids(AVFormatContext *s, AVStream *st)
{
    switch (st->codec->codec_type) {
    case AVMEDIA_TYPE_VIDEO:
        if (s->video_codec_id)
            st->codec->codec_id = s->video_codec_id;
        break;
    case AVMEDIA_TYPE_AUDIO:
        if (s->audio_codec_id)
            st->codec->codec_id = s->audio_codec_id;
        break;
    case AVMEDIA_TYPE_SUBTITLE:
        if (s->subtitle_codec_id)
            st->codec->codec_id = s->subtitle_codec_id;
        break;
    }
}

static int probe_codec(AVFormatContext *s, AVStream *st, const AVPacket *pkt)
{
    if (st->request_probe>0) {
        AVProbeData *pd = &st->probe_data;
        int end;
        av_log(s, AV_LOG_DEBUG, "probing stream %d pp:%d\n", st->index, st->probe_packets);
        --st->probe_packets;

        if (pkt) {
            uint8_t *new_buf = av_realloc(pd->buf, pd->buf_size+pkt->size+AVPROBE_PADDING_SIZE);
            if (!new_buf) {
                av_log(s, AV_LOG_WARNING,
                       "Failed to reallocate probe buffer for stream %d\n",
                       st->index);
                goto no_packet;
            }
            pd->buf = new_buf;
            memcpy(pd->buf + pd->buf_size, pkt->data, pkt->size);
            pd->buf_size += pkt->size;
            memset(pd->buf + pd->buf_size, 0, AVPROBE_PADDING_SIZE);
        } else {
no_packet:
            st->probe_packets = 0;
            if (!pd->buf_size) {
                av_log(s, AV_LOG_WARNING,
                       "nothing to probe for stream %d\n", st->index);
            }
        }

        end=    s->raw_packet_buffer_remaining_size <= 0
                || st->probe_packets<= 0;

        if (end || av_log2(pd->buf_size) != av_log2(pd->buf_size - pkt->size)) {
            int score = set_codec_from_probe_data(s, st, pd);
            if (    (st->codec->codec_id != AV_CODEC_ID_NONE && score > AVPROBE_SCORE_STREAM_RETRY)
                || end) {
                pd->buf_size = 0;
                av_freep(&pd->buf);
                st->request_probe = -1;
                if (st->codec->codec_id != AV_CODEC_ID_NONE) {
                    av_log(s, AV_LOG_DEBUG, "probed stream %d\n", st->index);
                } else
                    av_log(s, AV_LOG_WARNING, "probed stream %d failed\n", st->index);
            }
            force_codec_ids(s, st);
        }
    }
    return 0;
}

static int update_wrap_reference(AVFormatContext *s, AVStream *st, int stream_index, AVPacket *pkt)
{
    int64_t ref = pkt->dts;
    int i, pts_wrap_behavior;
    int64_t pts_wrap_reference;
    AVProgram *first_program;

    if (ref == AV_NOPTS_VALUE)
        ref = pkt->pts;
    if (st->pts_wrap_reference != AV_NOPTS_VALUE || st->pts_wrap_bits >= 63 || ref == AV_NOPTS_VALUE || !s->correct_ts_overflow)
        return 0;
    ref &= (1LL << st->pts_wrap_bits)-1;

    // reference time stamp should be 60 s before first time stamp
    pts_wrap_reference = ref - av_rescale(60, st->time_base.den, st->time_base.num);
    // if first time stamp is not more than 1/8 and 60s before the wrap point, subtract rather than add wrap offset
    pts_wrap_behavior = (ref < (1LL << st->pts_wrap_bits) - (1LL << st->pts_wrap_bits-3)) ||
        (ref < (1LL << st->pts_wrap_bits) - av_rescale(60, st->time_base.den, st->time_base.num)) ?
        AV_PTS_WRAP_ADD_OFFSET : AV_PTS_WRAP_SUB_OFFSET;

    first_program = av_find_program_from_stream(s, NULL, stream_index);

    if (!first_program) {
        int default_stream_index = av_find_default_stream_index(s);
        if (s->streams[default_stream_index]->pts_wrap_reference == AV_NOPTS_VALUE) {
            for (i = 0; i < s->nb_streams; i++) {
                s->streams[i]->pts_wrap_reference = pts_wrap_reference;
                s->streams[i]->pts_wrap_behavior = pts_wrap_behavior;
            }
        }
        else {
            st->pts_wrap_reference = s->streams[default_stream_index]->pts_wrap_reference;
            st->pts_wrap_behavior = s->streams[default_stream_index]->pts_wrap_behavior;
        }
    }
    else {
        AVProgram *program = first_program;
        while (program) {
            if (program->pts_wrap_reference != AV_NOPTS_VALUE) {
                pts_wrap_reference = program->pts_wrap_reference;
                pts_wrap_behavior = program->pts_wrap_behavior;
                break;
            }
            program = av_find_program_from_stream(s, program, stream_index);
        }

        // update every program with differing pts_wrap_reference
        program = first_program;
        while (program) {
            if (program->pts_wrap_reference != pts_wrap_reference) {
                for (i = 0; i<program->nb_stream_indexes; i++) {
                    s->streams[program->stream_index[i]]->pts_wrap_reference = pts_wrap_reference;
                    s->streams[program->stream_index[i]]->pts_wrap_behavior = pts_wrap_behavior;
                }

                program->pts_wrap_reference = pts_wrap_reference;
                program->pts_wrap_behavior = pts_wrap_behavior;
            }
            program = av_find_program_from_stream(s, program, stream_index);
        }
    }
    return 1;
}

int ff_read_packet(AVFormatContext *s, AVPacket *pkt)
{
    int ret, i, err;
    AVStream *st;

    for (;;) {
        AVPacketList *pktl = s->raw_packet_buffer;

        if (pktl) {
            *pkt = pktl->pkt;
            st   = s->streams[pkt->stream_index];
            if (s->raw_packet_buffer_remaining_size <= 0)
                if ((err = probe_codec(s, st, NULL)) < 0)
                    return err;
            if (st->request_probe <= 0) {
                s->raw_packet_buffer                 = pktl->next;
                s->raw_packet_buffer_remaining_size += pkt->size;
                av_free(pktl);
                return 0;
            }
        }

        pkt->data = NULL;
        pkt->size = 0;
        av_init_packet(pkt);
        ret = s->iformat->read_packet(s, pkt);
        if (ret < 0) {
            if (!pktl || ret == AVERROR(EAGAIN))
                return ret;
            for (i = 0; i < s->nb_streams; i++) {
                st = s->streams[i];
                if (st->probe_packets)
                    if ((err = probe_codec(s, st, NULL)) < 0)
                        return err;
                av_assert0(st->request_probe <= 0);
            }
            continue;
        }

        if ((s->flags & AVFMT_FLAG_DISCARD_CORRUPT) &&
            (pkt->flags & AV_PKT_FLAG_CORRUPT)) {
            av_log(s, AV_LOG_WARNING,
                   "Dropped corrupted packet (stream = %d)\n",
                   pkt->stream_index);
            av_free_packet(pkt);
            continue;
        }

        if (pkt->stream_index >= (unsigned)s->nb_streams) {
            av_log(s, AV_LOG_ERROR, "Invalid stream index %d\n", pkt->stream_index);
            continue;
        }

        st = s->streams[pkt->stream_index];

        if (update_wrap_reference(s, st, pkt->stream_index, pkt) && st->pts_wrap_behavior == AV_PTS_WRAP_SUB_OFFSET) {
            // correct first time stamps to negative values
            if (!is_relative(st->first_dts))
                st->first_dts = wrap_timestamp(st, st->first_dts);
            if (!is_relative(st->start_time))
                st->start_time = wrap_timestamp(st, st->start_time);
            if (!is_relative(st->cur_dts))
                st->cur_dts = wrap_timestamp(st, st->cur_dts);
        }

        pkt->dts = wrap_timestamp(st, pkt->dts);
        pkt->pts = wrap_timestamp(st, pkt->pts);

        force_codec_ids(s, st);

        /* TODO: audio: time filter; video: frame reordering (pts != dts) */
        if (s->use_wallclock_as_timestamps)
            pkt->dts = pkt->pts = av_rescale_q(av_gettime(), AV_TIME_BASE_Q, st->time_base);

        if (!pktl && st->request_probe <= 0)
            return ret;

        add_to_pktbuf(&s->raw_packet_buffer, pkt, &s->raw_packet_buffer_end);
        s->raw_packet_buffer_remaining_size -= pkt->size;

        if ((err = probe_codec(s, st, pkt)) < 0)
            return err;
    }
}

#if FF_API_READ_PACKET
int av_read_packet(AVFormatContext *s, AVPacket *pkt)
{
    return ff_read_packet(s, pkt);
}
#endif


/**********************************************************/

static int determinable_frame_size(AVCodecContext *avctx)
{
    if (/*avctx->codec_id == AV_CODEC_ID_AAC ||*/
        avctx->codec_id == AV_CODEC_ID_MP1 ||
        avctx->codec_id == AV_CODEC_ID_MP2 ||
        avctx->codec_id == AV_CODEC_ID_MP3/* ||
        avctx->codec_id == AV_CODEC_ID_CELT*/)
        return 1;
    return 0;
}

/**
 * Get the number of samples of an audio frame. Return -1 on error.
 */
int ff_get_audio_frame_size(AVCodecContext *enc, int size, int mux)
{
    int frame_size;

    /* give frame_size priority if demuxing */
    if (!mux && enc->frame_size > 1)
        return enc->frame_size;

    if ((frame_size = av_get_audio_frame_duration(enc, size)) > 0)
        return frame_size;

    /* Fall back on using frame_size if muxing. */
    if (enc->frame_size > 1)
        return enc->frame_size;

    //For WMA we currently have no other means to calculate duration thus we
    //do it here by assuming CBR, which is true for all known cases.
    if (!mux && enc->bit_rate>0 && size>0 && enc->sample_rate>0 && enc->block_align>1) {
        if (enc->codec_id == AV_CODEC_ID_WMAV1 || enc->codec_id == AV_CODEC_ID_WMAV2)
            return  ((int64_t)size * 8 * enc->sample_rate) / enc->bit_rate;
    }

    return -1;
}

/**
 * Return the frame duration in seconds. Return 0 if not available.
 */
void ff_compute_frame_duration(int *pnum, int *pden, AVStream *st,
                               AVCodecParserContext *pc, AVPacket *pkt)
{
    int frame_size;

    *pnum = 0;
    *pden = 0;
    switch (st->codec->codec_type) {
    case AVMEDIA_TYPE_VIDEO:
        if (st->r_frame_rate.num && !pc) {
            *pnum = st->r_frame_rate.den;
            *pden = st->r_frame_rate.num;
        } else if (st->time_base.num * 1000LL > st->time_base.den) {
            *pnum = st->time_base.num;
            *pden = st->time_base.den;
        } else if (st->codec->time_base.num * 1000LL > st->codec->time_base.den) {
            *pnum = st->codec->time_base.num;
            *pden = st->codec->time_base.den;
            if (pc && pc->repeat_pict) {
                if (*pnum > INT_MAX / (1 + pc->repeat_pict))
                    *pden /= 1 + pc->repeat_pict;
                else
                    *pnum *= 1 + pc->repeat_pict;
            }
            /* If this codec can be interlaced or progressive then we need
             * a parser to compute duration of a packet. Thus if we have
             * no parser in such case leave duration undefined. */
            if (st->codec->ticks_per_frame > 1 && !pc)
                *pnum = *pden = 0;
        }
        break;
    case AVMEDIA_TYPE_AUDIO:
        frame_size = ff_get_audio_frame_size(st->codec, pkt->size, 0);
        if (frame_size <= 0 || st->codec->sample_rate <= 0)
            break;
        *pnum = frame_size;
        *pden = st->codec->sample_rate;
        break;
    default:
        break;
    }
}

static int is_intra_only(AVCodecContext *enc) {
    const AVCodecDescriptor *desc;

    if (enc->codec_type != AVMEDIA_TYPE_VIDEO)
        return 1;

    desc = av_codec_get_codec_descriptor(enc);
    if (!desc) {
        desc = avcodec_descriptor_get(enc->codec_id);
        av_codec_set_codec_descriptor(enc, desc);
    }
    if (desc)
        return !!(desc->props & AV_CODEC_PROP_INTRA_ONLY);
    return 0;
}

static int has_decode_delay_been_guessed(AVStream *st)
{
    if (st->codec->codec_id != AV_CODEC_ID_H264) return 1;
    if (!st->info) // if we have left find_stream_info then nb_decoded_frames won't increase anymore for stream copy
        return 1;
#if CONFIG_H264_DECODER
    if (st->codec->has_b_frames &&
       avpriv_h264_has_num_reorder_frames(st->codec) == st->codec->has_b_frames)
        return 1;
#endif
    if (st->codec->has_b_frames<3)
        return st->nb_decoded_frames >= 7;
    else if (st->codec->has_b_frames<4)
        return st->nb_decoded_frames >= 18;
    else
        return st->nb_decoded_frames >= 20;
}

static AVPacketList *get_next_pkt(AVFormatContext *s, AVStream *st, AVPacketList *pktl)
{
    if (pktl->next)
        return pktl->next;
    if (pktl == s->packet_buffer_end)
        return s->parse_queue;
    return NULL;
}

static int64_t select_from_pts_buffer(AVStream *st, int64_t *pts_buffer, int64_t dts) {
    int onein_oneout = st->codec->codec_id != AV_CODEC_ID_H264 &&
                       st->codec->codec_id != AV_CODEC_ID_HEVC;

    if(!onein_oneout) {
        int delay = st->codec->has_b_frames;
        int i;

        if (dts == AV_NOPTS_VALUE) {
            int64_t best_score = INT64_MAX;
            for (i = 0; i<delay; i++) {
                if (st->pts_reorder_error_count[i]) {
                    int64_t score = st->pts_reorder_error[i] / st->pts_reorder_error_count[i];
                    if (score < best_score) {
                        best_score = score;
                        dts = pts_buffer[i];
                    }
                }
            }
        } else {
            for (i = 0; i<delay; i++) {
                if (pts_buffer[i] != AV_NOPTS_VALUE) {
                    int64_t diff =  FFABS(pts_buffer[i] - dts)
                                    + (uint64_t)st->pts_reorder_error[i];
                    diff = FFMAX(diff, st->pts_reorder_error[i]);
                    st->pts_reorder_error[i] = diff;
                    st->pts_reorder_error_count[i]++;
                    if (st->pts_reorder_error_count[i] > 250) {
                        st->pts_reorder_error[i] >>= 1;
                        st->pts_reorder_error_count[i] >>= 1;
                    }
                }
            }
        }
    }

    if (dts == AV_NOPTS_VALUE)
        dts = pts_buffer[0];

    return dts;
}

static void update_initial_timestamps(AVFormatContext *s, int stream_index,
                                      int64_t dts, int64_t pts, AVPacket *pkt)
{
    AVStream *st       = s->streams[stream_index];
    AVPacketList *pktl = s->packet_buffer ? s->packet_buffer : s->parse_queue;
    int64_t pts_buffer[MAX_REORDER_DELAY+1];
    int64_t shift;
    int i, delay;

    if (st->first_dts != AV_NOPTS_VALUE ||
        dts           == AV_NOPTS_VALUE ||
        st->cur_dts   == AV_NOPTS_VALUE ||
        is_relative(dts))
        return;

    delay         = st->codec->has_b_frames;
    st->first_dts = dts - (st->cur_dts - RELATIVE_TS_BASE);
    st->cur_dts   = dts;
    shift         = st->first_dts - RELATIVE_TS_BASE;

    for (i = 0; i<MAX_REORDER_DELAY+1; i++)
        pts_buffer[i] = AV_NOPTS_VALUE;

    if (is_relative(pts))
        pts += shift;

    for (; pktl; pktl = get_next_pkt(s, st, pktl)) {
        if (pktl->pkt.stream_index != stream_index)
            continue;
        if (is_relative(pktl->pkt.pts))
            pktl->pkt.pts += shift;

        if (is_relative(pktl->pkt.dts))
            pktl->pkt.dts += shift;

        if (st->start_time == AV_NOPTS_VALUE && pktl->pkt.pts != AV_NOPTS_VALUE)
            st->start_time = pktl->pkt.pts;

        if (pktl->pkt.pts != AV_NOPTS_VALUE && delay <= MAX_REORDER_DELAY && has_decode_delay_been_guessed(st)) {
            pts_buffer[0] = pktl->pkt.pts;
            for (i = 0; i<delay && pts_buffer[i] > pts_buffer[i + 1]; i++)
                FFSWAP(int64_t, pts_buffer[i], pts_buffer[i + 1]);

            pktl->pkt.dts = select_from_pts_buffer(st, pts_buffer, pktl->pkt.dts);
        }
    }

    if (st->start_time == AV_NOPTS_VALUE)
        st->start_time = pts;
}

static void update_initial_durations(AVFormatContext *s, AVStream *st,
                                     int stream_index, int duration)
{
    AVPacketList *pktl = s->packet_buffer ? s->packet_buffer : s->parse_queue;
    int64_t cur_dts    = RELATIVE_TS_BASE;

    if (st->first_dts != AV_NOPTS_VALUE) {
        if (st->update_initial_durations_done)
            return;
        st->update_initial_durations_done = 1;
        cur_dts = st->first_dts;
        for (; pktl; pktl = get_next_pkt(s, st, pktl)) {
            if (pktl->pkt.stream_index == stream_index) {
                if (pktl->pkt.pts != pktl->pkt.dts  ||
                    pktl->pkt.dts != AV_NOPTS_VALUE ||
                    pktl->pkt.duration)
                    break;
                cur_dts -= duration;
            }
        }
        if (pktl && pktl->pkt.dts != st->first_dts) {
            av_log(s, AV_LOG_DEBUG, "first_dts %s not matching first dts %s (pts %s, duration %d) in the queue\n",
                   av_ts2str(st->first_dts), av_ts2str(pktl->pkt.dts), av_ts2str(pktl->pkt.pts), pktl->pkt.duration);
            return;
        }
        if (!pktl) {
            av_log(s, AV_LOG_DEBUG, "first_dts %s but no packet with dts in the queue\n", av_ts2str(st->first_dts));
            return;
        }
        pktl          = s->packet_buffer ? s->packet_buffer : s->parse_queue;
        st->first_dts = cur_dts;
    } else if (st->cur_dts != RELATIVE_TS_BASE)
        return;

    for (; pktl; pktl = get_next_pkt(s, st, pktl)) {
        if (pktl->pkt.stream_index != stream_index)
            continue;
        if (pktl->pkt.pts == pktl->pkt.dts  &&
            (pktl->pkt.dts == AV_NOPTS_VALUE || pktl->pkt.dts == st->first_dts) &&
            !pktl->pkt.duration) {
            pktl->pkt.dts = cur_dts;
            if (!st->codec->has_b_frames)
                pktl->pkt.pts = cur_dts;
//            if (st->codec->codec_type != AVMEDIA_TYPE_AUDIO)
                pktl->pkt.duration = duration;
        } else
            break;
        cur_dts = pktl->pkt.dts + pktl->pkt.duration;
    }
    if (!pktl)
        st->cur_dts = cur_dts;
}

static void compute_pkt_fields(AVFormatContext *s, AVStream *st,
                               AVCodecParserContext *pc, AVPacket *pkt)
{
    int num, den, presentation_delayed, delay, i;
    int64_t offset;
    AVRational duration;
    int onein_oneout = st->codec->codec_id != AV_CODEC_ID_H264 &&
                       st->codec->codec_id != AV_CODEC_ID_HEVC;

    if (s->flags & AVFMT_FLAG_NOFILLIN)
        return;

    if (st->codec->codec_type == AVMEDIA_TYPE_VIDEO && pkt->dts != AV_NOPTS_VALUE) {
        if (pkt->dts == pkt->pts && st->last_dts_for_order_check != AV_NOPTS_VALUE) {
            if (st->last_dts_for_order_check <= pkt->dts) {
                st->dts_ordered++;
            } else {
                av_log(s, st->dts_misordered ? AV_LOG_DEBUG : AV_LOG_WARNING,
                       "DTS %"PRIi64" < %"PRIi64" out of order\n",
                       pkt->dts,
                       st->last_dts_for_order_check);
                st->dts_misordered++;
            }
            if (st->dts_ordered + st->dts_misordered > 250) {
                st->dts_ordered    >>= 1;
                st->dts_misordered >>= 1;
            }
        }

        st->last_dts_for_order_check = pkt->dts;
        if (st->dts_ordered < 8*st->dts_misordered && pkt->dts == pkt->pts)
            pkt->dts = AV_NOPTS_VALUE;
    }

    if ((s->flags & AVFMT_FLAG_IGNDTS) && pkt->pts != AV_NOPTS_VALUE)
        pkt->dts = AV_NOPTS_VALUE;

    if (pc && pc->pict_type == AV_PICTURE_TYPE_B
        && !st->codec->has_b_frames)
        //FIXME Set low_delay = 0 when has_b_frames = 1
        st->codec->has_b_frames = 1;

    /* do we have a video B-frame ? */
    delay = st->codec->has_b_frames;
    presentation_delayed = 0;

    /* XXX: need has_b_frame, but cannot get it if the codec is
     *  not initialized */
    if (delay &&
        pc && pc->pict_type != AV_PICTURE_TYPE_B)
        presentation_delayed = 1;

    if (pkt->pts != AV_NOPTS_VALUE && pkt->dts != AV_NOPTS_VALUE &&
        st->pts_wrap_bits < 63 &&
        pkt->dts - (1LL << (st->pts_wrap_bits - 1)) > pkt->pts) {
        if (is_relative(st->cur_dts) || pkt->dts - (1LL<<(st->pts_wrap_bits - 1)) > st->cur_dts) {
            pkt->dts -= 1LL << st->pts_wrap_bits;
        } else
            pkt->pts += 1LL << st->pts_wrap_bits;
    }

    /* Some MPEG-2 in MPEG-PS lack dts (issue #171 / input_file.mpg).
     * We take the conservative approach and discard both.
     * Note: If this is misbehaving for an H.264 file, then possibly
     * presentation_delayed is not set correctly. */
    if (delay == 1 && pkt->dts == pkt->pts &&
        pkt->dts != AV_NOPTS_VALUE && presentation_delayed) {
        av_log(s, AV_LOG_DEBUG, "invalid dts/pts combination %"PRIi64"\n", pkt->dts);
        if (    strcmp(s->iformat->name, "mov,mp4,m4a,3gp,3g2,mj2")
             && strcmp(s->iformat->name, "flv")) // otherwise we discard correct timestamps for vc1-wmapro.ism
            pkt->dts = AV_NOPTS_VALUE;
    }

    duration = av_mul_q((AVRational) {pkt->duration, 1}, st->time_base);
    if (pkt->duration == 0) {
        ff_compute_frame_duration(&num, &den, st, pc, pkt);
        if (den && num) {
            duration = (AVRational) {num, den};
            pkt->duration = av_rescale_rnd(1,
                                           num * (int64_t) st->time_base.den,
                                           den * (int64_t) st->time_base.num,
                                           AV_ROUND_DOWN);
        }
    }

    if (pkt->duration != 0 && (s->packet_buffer || s->parse_queue))
        update_initial_durations(s, st, pkt->stream_index, pkt->duration);

    /* Correct timestamps with byte offset if demuxers only have timestamps
     * on packet boundaries */
    if (pc && st->need_parsing == AVSTREAM_PARSE_TIMESTAMPS && pkt->size) {
        /* this will estimate bitrate based on this frame's duration and size */
        offset = av_rescale(pc->offset, pkt->duration, pkt->size);
        if (pkt->pts != AV_NOPTS_VALUE)
            pkt->pts += offset;
        if (pkt->dts != AV_NOPTS_VALUE)
            pkt->dts += offset;
    }

    /* This may be redundant, but it should not hurt. */
    if (pkt->dts != AV_NOPTS_VALUE &&
        pkt->pts != AV_NOPTS_VALUE &&
        pkt->pts > pkt->dts)
        presentation_delayed = 1;

    av_dlog(NULL,
            "IN delayed:%d pts:%s, dts:%s cur_dts:%s st:%d pc:%p duration:%d\n",
            presentation_delayed, av_ts2str(pkt->pts), av_ts2str(pkt->dts), av_ts2str(st->cur_dts),
            pkt->stream_index, pc, pkt->duration);
    /* Interpolate PTS and DTS if they are not present. We skip H264
     * currently because delay and has_b_frames are not reliably set. */
    if ((delay == 0 || (delay == 1 && pc)) &&
        onein_oneout) {
        if (presentation_delayed) {
            /* DTS = decompression timestamp */
            /* PTS = presentation timestamp */
            if (pkt->dts == AV_NOPTS_VALUE)
                pkt->dts = st->last_IP_pts;
            update_initial_timestamps(s, pkt->stream_index, pkt->dts, pkt->pts, pkt);
            if (pkt->dts == AV_NOPTS_VALUE)
                pkt->dts = st->cur_dts;

            /* This is tricky: the dts must be incremented by the duration
             * of the frame we are displaying, i.e. the last I- or P-frame. */
            if (st->last_IP_duration == 0)
                st->last_IP_duration = pkt->duration;
            if (pkt->dts != AV_NOPTS_VALUE)
                st->cur_dts = pkt->dts + st->last_IP_duration;
            st->last_IP_duration = pkt->duration;
            st->last_IP_pts      = pkt->pts;
            /* Cannot compute PTS if not present (we can compute it only
             * by knowing the future. */
        } else if (pkt->pts != AV_NOPTS_VALUE ||
                   pkt->dts != AV_NOPTS_VALUE ||
                   pkt->duration                ) {

            /* presentation is not delayed : PTS and DTS are the same */
            if (pkt->pts == AV_NOPTS_VALUE)
                pkt->pts = pkt->dts;
            update_initial_timestamps(s, pkt->stream_index, pkt->pts,
                                      pkt->pts, pkt);
            if (pkt->pts == AV_NOPTS_VALUE)
                pkt->pts = st->cur_dts;
            pkt->dts = pkt->pts;
            if (pkt->pts != AV_NOPTS_VALUE)
                st->cur_dts = av_add_stable(st->time_base, pkt->pts, duration, 1);
        }
    }

    if (pkt->pts != AV_NOPTS_VALUE && delay <= MAX_REORDER_DELAY && has_decode_delay_been_guessed(st)) {
        st->pts_buffer[0] = pkt->pts;
        for (i = 0; i<delay && st->pts_buffer[i] > st->pts_buffer[i + 1]; i++)
            FFSWAP(int64_t, st->pts_buffer[i], st->pts_buffer[i + 1]);

        pkt->dts = select_from_pts_buffer(st, st->pts_buffer, pkt->dts);
    }
    // We skipped it above so we try here.
    if (!onein_oneout)
        // This should happen on the first packet
        update_initial_timestamps(s, pkt->stream_index, pkt->dts, pkt->pts, pkt);
    if (pkt->dts > st->cur_dts)
        st->cur_dts = pkt->dts;

    av_dlog(NULL, "OUTdelayed:%d/%d pts:%s, dts:%s cur_dts:%s\n",
            presentation_delayed, delay, av_ts2str(pkt->pts), av_ts2str(pkt->dts), av_ts2str(st->cur_dts));

    /* update flags */
    if (is_intra_only(st->codec))
        pkt->flags |= AV_PKT_FLAG_KEY;
    if (pc)
        pkt->convergence_duration = pc->convergence_duration;
}

static void free_packet_buffer(AVPacketList **pkt_buf, AVPacketList **pkt_buf_end)
{
    while (*pkt_buf) {
        AVPacketList *pktl = *pkt_buf;
        *pkt_buf = pktl->next;
        av_free_packet(&pktl->pkt);
        av_freep(&pktl);
    }
    *pkt_buf_end = NULL;
}

/**
 * Parse a packet, add all split parts to parse_queue.
 *
 * @param pkt Packet to parse, NULL when flushing the parser at end of stream.
 */
static int parse_packet(AVFormatContext *s, AVPacket *pkt, int stream_index)
{
    AVPacket out_pkt = { 0 }, flush_pkt = { 0 };
    AVStream *st = s->streams[stream_index];
    uint8_t *data = pkt ? pkt->data : NULL;
    int size      = pkt ? pkt->size : 0;
    int ret = 0, got_output = 0;

    if (!pkt) {
        av_init_packet(&flush_pkt);
        pkt        = &flush_pkt;
        got_output = 1;
    } else if (!size && st->parser->flags & PARSER_FLAG_COMPLETE_FRAMES) {
        // preserve 0-size sync packets
        compute_pkt_fields(s, st, st->parser, pkt);
    }

    while (size > 0 || (pkt == &flush_pkt && got_output)) {
        int len;

        av_init_packet(&out_pkt);
        len = av_parser_parse2(st->parser, st->codec,
                               &out_pkt.data, &out_pkt.size, data, size,
                               pkt->pts, pkt->dts, pkt->pos);

        pkt->pts = pkt->dts = AV_NOPTS_VALUE;
        pkt->pos = -1;
        /* increment read pointer */
        data += len;
        size -= len;

        got_output = !!out_pkt.size;

        if (!out_pkt.size)
            continue;

        if (pkt->side_data) {
            out_pkt.side_data       = pkt->side_data;
            out_pkt.side_data_elems = pkt->side_data_elems;
            pkt->side_data          = NULL;
            pkt->side_data_elems    = 0;
        }

        /* set the duration */
        out_pkt.duration = 0;
        if (st->codec->codec_type == AVMEDIA_TYPE_AUDIO) {
            if (st->codec->sample_rate > 0) {
                out_pkt.duration =
                    av_rescale_q_rnd(st->parser->duration,
                                     (AVRational) { 1, st->codec->sample_rate },
                                     st->time_base,
                                     AV_ROUND_DOWN);
            }
        } else if (st->codec->time_base.num != 0 &&
                   st->codec->time_base.den != 0) {
            out_pkt.duration = av_rescale_q_rnd(st->parser->duration,
                                                st->codec->time_base,
                                                st->time_base,
                                                AV_ROUND_DOWN);
        }

        out_pkt.stream_index = st->index;
        out_pkt.pts          = st->parser->pts;
        out_pkt.dts          = st->parser->dts;
        out_pkt.pos          = st->parser->pos;

        if (st->need_parsing == AVSTREAM_PARSE_FULL_RAW)
            out_pkt.pos = st->parser->frame_offset;

        if (st->parser->key_frame == 1 ||
            (st->parser->key_frame == -1 &&
             st->parser->pict_type == AV_PICTURE_TYPE_I))
            out_pkt.flags |= AV_PKT_FLAG_KEY;

        if (st->parser->key_frame == -1 && st->parser->pict_type ==AV_PICTURE_TYPE_NONE && (pkt->flags&AV_PKT_FLAG_KEY))
            out_pkt.flags |= AV_PKT_FLAG_KEY;

        compute_pkt_fields(s, st, st->parser, &out_pkt);

        if (out_pkt.data == pkt->data && out_pkt.size == pkt->size) {
            out_pkt.buf = pkt->buf;
            pkt->buf    = NULL;
#if FF_API_DESTRUCT_PACKET
FF_DISABLE_DEPRECATION_WARNINGS
            out_pkt.destruct = pkt->destruct;
            pkt->destruct = NULL;
FF_ENABLE_DEPRECATION_WARNINGS
#endif
        }
        if ((ret = av_dup_packet(&out_pkt)) < 0)
            goto fail;

        if (!add_to_pktbuf(&s->parse_queue, &out_pkt, &s->parse_queue_end)) {
            av_free_packet(&out_pkt);
            ret = AVERROR(ENOMEM);
            goto fail;
        }
    }

    /* end of the stream => close and free the parser */
    if (pkt == &flush_pkt) {
        av_parser_close(st->parser);
        st->parser = NULL;
    }

fail:
    av_free_packet(pkt);
    return ret;
}

static int read_from_packet_buffer(AVPacketList **pkt_buffer,
                                   AVPacketList **pkt_buffer_end,
                                   AVPacket      *pkt)
{
    AVPacketList *pktl;
    av_assert0(*pkt_buffer);
    pktl        = *pkt_buffer;
    *pkt        = pktl->pkt;
    *pkt_buffer = pktl->next;
    if (!pktl->next)
        *pkt_buffer_end = NULL;
    av_freep(&pktl);
    return 0;
}

static int read_frame_internal(AVFormatContext *s, AVPacket *pkt)
{
    int ret = 0, i, got_packet = 0;

    av_init_packet(pkt);

    while (!got_packet && !s->parse_queue) {
        AVStream *st;
        AVPacket cur_pkt;

        /* read next packet */
        ret = ff_read_packet(s, &cur_pkt);
        if (ret < 0) {
            if (ret == AVERROR(EAGAIN))
                return ret;
            /* flush the parsers */
            for (i = 0; i < s->nb_streams; i++) {
                st = s->streams[i];
                if (st->parser && st->need_parsing)
                    parse_packet(s, NULL, st->index);
            }
            /* all remaining packets are now in parse_queue =>
             * really terminate parsing */
            break;
        }
        ret = 0;
        st  = s->streams[cur_pkt.stream_index];

        if (cur_pkt.pts != AV_NOPTS_VALUE &&
            cur_pkt.dts != AV_NOPTS_VALUE &&
            cur_pkt.pts < cur_pkt.dts) {
            av_log(s, AV_LOG_WARNING,
                   "Invalid timestamps stream=%d, pts=%s, dts=%s, size=%d\n",
                   cur_pkt.stream_index,
                   av_ts2str(cur_pkt.pts),
                   av_ts2str(cur_pkt.dts),
                   cur_pkt.size);
        }
        if (s->debug & FF_FDEBUG_TS)
            av_log(s, AV_LOG_DEBUG,
                   "ff_read_packet stream=%d, pts=%s, dts=%s, size=%d, duration=%d, flags=%d\n",
                   cur_pkt.stream_index,
                   av_ts2str(cur_pkt.pts),
                   av_ts2str(cur_pkt.dts),
                   cur_pkt.size, cur_pkt.duration, cur_pkt.flags);

        if (st->need_parsing && !st->parser && !(s->flags & AVFMT_FLAG_NOPARSE)) {
            st->parser = av_parser_init(st->codec->codec_id);
            if (!st->parser) {
                av_log(s, AV_LOG_VERBOSE, "parser not found for codec "
                       "%s, packets or times may be invalid.\n",
                       avcodec_get_name(st->codec->codec_id));
                /* no parser available: just output the raw packets */
                st->need_parsing = AVSTREAM_PARSE_NONE;
            } else if (st->need_parsing == AVSTREAM_PARSE_HEADERS)
                st->parser->flags |= PARSER_FLAG_COMPLETE_FRAMES;
            else if (st->need_parsing == AVSTREAM_PARSE_FULL_ONCE)
                st->parser->flags |= PARSER_FLAG_ONCE;
            else if (st->need_parsing == AVSTREAM_PARSE_FULL_RAW)
                st->parser->flags |= PARSER_FLAG_USE_CODEC_TS;
        }

        if (!st->need_parsing || !st->parser) {
            /* no parsing needed: we just output the packet as is */
            *pkt = cur_pkt;
            compute_pkt_fields(s, st, NULL, pkt);
            if ((s->iformat->flags & AVFMT_GENERIC_INDEX) &&
                (pkt->flags & AV_PKT_FLAG_KEY) && pkt->dts != AV_NOPTS_VALUE) {
                ff_reduce_index(s, st->index);
                av_add_index_entry(st, pkt->pos, pkt->dts,
                                   0, 0, AVINDEX_KEYFRAME);
            }
            got_packet = 1;
        } else if (st->discard < AVDISCARD_ALL) {
            if ((ret = parse_packet(s, &cur_pkt, cur_pkt.stream_index)) < 0)
                return ret;
        } else {
            /* free packet */
            av_free_packet(&cur_pkt);
        }
        if (pkt->flags & AV_PKT_FLAG_KEY)
            st->skip_to_keyframe = 0;
        if (st->skip_to_keyframe) {
            av_free_packet(&cur_pkt);
            if (got_packet) {
                *pkt = cur_pkt;
            }
            got_packet = 0;
        }
    }

    if (!got_packet && s->parse_queue)
        ret = read_from_packet_buffer(&s->parse_queue, &s->parse_queue_end, pkt);

    if (ret >= 0) {
        AVStream *st = s->streams[pkt->stream_index];
        if (st->skip_samples) {
            uint8_t *p = av_packet_new_side_data(pkt, AV_PKT_DATA_SKIP_SAMPLES, 10);
            if (p) {
                AV_WL32(p, st->skip_samples);
                av_log(s, AV_LOG_DEBUG, "demuxer injecting skip %d\n", st->skip_samples);
            }
            st->skip_samples = 0;
        }
    }

    if (ret >= 0 && !(s->flags & AVFMT_FLAG_KEEP_SIDE_DATA))
        av_packet_merge_side_data(pkt);

    if (s->debug & FF_FDEBUG_TS)
        av_log(s, AV_LOG_DEBUG,
               "read_frame_internal stream=%d, pts=%s, dts=%s, "
               "size=%d, duration=%d, flags=%d\n",
               pkt->stream_index,
               av_ts2str(pkt->pts),
               av_ts2str(pkt->dts),
               pkt->size, pkt->duration, pkt->flags);

    return ret;
}

int av_read_frame(AVFormatContext *s, AVPacket *pkt)
{
    const int genpts = s->flags & AVFMT_FLAG_GENPTS;
    int eof = 0;
    int ret;
    AVStream *st;

    if (!genpts) {
        ret = s->packet_buffer
              ? read_from_packet_buffer(&s->packet_buffer,
                                        &s->packet_buffer_end, pkt)
              : read_frame_internal(s, pkt);
        if (ret < 0)
            return ret;
        goto return_packet;
    }

    for (;;) {
        AVPacketList *pktl = s->packet_buffer;

        if (pktl) {
            AVPacket *next_pkt = &pktl->pkt;

            if (next_pkt->dts != AV_NOPTS_VALUE) {
                int wrap_bits = s->streams[next_pkt->stream_index]->pts_wrap_bits;
                // last dts seen for this stream. if any of packets following
                // current one had no dts, we will set this to AV_NOPTS_VALUE.
                int64_t last_dts = next_pkt->dts;
                while (pktl && next_pkt->pts == AV_NOPTS_VALUE) {
                    if (pktl->pkt.stream_index == next_pkt->stream_index &&
                        (av_compare_mod(next_pkt->dts, pktl->pkt.dts, 2LL << (wrap_bits - 1)) < 0)) {
                        if (av_compare_mod(pktl->pkt.pts, pktl->pkt.dts, 2LL << (wrap_bits - 1))) {
                            // not B-frame
                            next_pkt->pts = pktl->pkt.dts;
                        }
                        if (last_dts != AV_NOPTS_VALUE) {
                            // Once last dts was set to AV_NOPTS_VALUE, we don't change it.
                            last_dts = pktl->pkt.dts;
                        }
                    }
                    pktl = pktl->next;
                }
                if (eof && next_pkt->pts == AV_NOPTS_VALUE && last_dts != AV_NOPTS_VALUE) {
                    // Fixing the last reference frame had none pts issue (For MXF etc).
                    // We only do this when
                    // 1. eof.
                    // 2. we are not able to resolve a pts value for current packet.
                    // 3. the packets for this stream at the end of the files had valid dts.
                    next_pkt->pts = last_dts + next_pkt->duration;
                }
                pktl = s->packet_buffer;
            }

            /* read packet from packet buffer, if there is data */
            if (!(next_pkt->pts == AV_NOPTS_VALUE &&
                  next_pkt->dts != AV_NOPTS_VALUE && !eof)) {
                ret = read_from_packet_buffer(&s->packet_buffer,
                                               &s->packet_buffer_end, pkt);
                goto return_packet;
            }
        }

        ret = read_frame_internal(s, pkt);
        if (ret < 0) {
            if (pktl && ret != AVERROR(EAGAIN)) {
                eof = 1;
                continue;
            } else
                return ret;
        }

        if (av_dup_packet(add_to_pktbuf(&s->packet_buffer, pkt,
                                        &s->packet_buffer_end)) < 0)
            return AVERROR(ENOMEM);
    }

return_packet:

    st = s->streams[pkt->stream_index];
    if ((s->iformat->flags & AVFMT_GENERIC_INDEX) && pkt->flags & AV_PKT_FLAG_KEY) {
        ff_reduce_index(s, st->index);
        av_add_index_entry(st, pkt->pos, pkt->dts, 0, 0, AVINDEX_KEYFRAME);
    }

    if (is_relative(pkt->dts))
        pkt->dts -= RELATIVE_TS_BASE;
    if (is_relative(pkt->pts))
        pkt->pts -= RELATIVE_TS_BASE;

    return ret;
}

/* XXX: suppress the packet queue */
static void flush_packet_queue(AVFormatContext *s)
{
    free_packet_buffer(&s->parse_queue,       &s->parse_queue_end);
    free_packet_buffer(&s->packet_buffer,     &s->packet_buffer_end);
    free_packet_buffer(&s->raw_packet_buffer, &s->raw_packet_buffer_end);

    s->raw_packet_buffer_remaining_size = RAW_PACKET_BUFFER_SIZE;
}

/*******************************************************/
/* seek support */

int av_find_default_stream_index(AVFormatContext *s)
{
    int first_audio_index = -1;
    int i;
    AVStream *st;

    if (s->nb_streams <= 0)
        return -1;
    for (i = 0; i < s->nb_streams; i++) {
        st = s->streams[i];
        if (st->codec->codec_type == AVMEDIA_TYPE_VIDEO &&
            !(st->disposition & AV_DISPOSITION_ATTACHED_PIC)) {
            return i;
        }
        if (first_audio_index < 0 &&
            st->codec->codec_type == AVMEDIA_TYPE_AUDIO)
            first_audio_index = i;
    }
    return first_audio_index >= 0 ? first_audio_index : 0;
}

/** Flush the frame reader. */
void ff_read_frame_flush(AVFormatContext *s)
{
    AVStream *st;
    int i, j;

    flush_packet_queue(s);

    /* Reset read state for each stream. */
    for (i = 0; i < s->nb_streams; i++) {
        st = s->streams[i];

        if (st->parser) {
            av_parser_close(st->parser);
            st->parser = NULL;
        }
        st->last_IP_pts = AV_NOPTS_VALUE;
        st->last_dts_for_order_check = AV_NOPTS_VALUE;
        if (st->first_dts == AV_NOPTS_VALUE)
            st->cur_dts = RELATIVE_TS_BASE;
        else
            /* We set the current DTS to an unspecified origin. */
            st->cur_dts = AV_NOPTS_VALUE;

        st->probe_packets = MAX_PROBE_PACKETS;

        for (j = 0; j < MAX_REORDER_DELAY + 1; j++)
            st->pts_buffer[j] = AV_NOPTS_VALUE;
    }
}

void ff_update_cur_dts(AVFormatContext *s, AVStream *ref_st, int64_t timestamp)
{
    int i;

    for (i = 0; i < s->nb_streams; i++) {
        AVStream *st = s->streams[i];

        st->cur_dts =
            av_rescale(timestamp,
                       st->time_base.den * (int64_t) ref_st->time_base.num,
                       st->time_base.num * (int64_t) ref_st->time_base.den);
    }
}

void ff_reduce_index(AVFormatContext *s, int stream_index)
{
    AVStream *st             = s->streams[stream_index];
    unsigned int max_entries = s->max_index_size / sizeof(AVIndexEntry);

    if ((unsigned) st->nb_index_entries >= max_entries) {
        int i;
        for (i = 0; 2 * i < st->nb_index_entries; i++)
            st->index_entries[i] = st->index_entries[2 * i];
        st->nb_index_entries = i;
    }
}

int ff_add_index_entry(AVIndexEntry **index_entries,
                       int *nb_index_entries,
                       unsigned int *index_entries_allocated_size,
                       int64_t pos, int64_t timestamp,
                       int size, int distance, int flags)
{
    AVIndexEntry *entries, *ie;
    int index;

    if ((unsigned) *nb_index_entries + 1 >= UINT_MAX / sizeof(AVIndexEntry))
        return -1;

    if (timestamp == AV_NOPTS_VALUE)
        return AVERROR(EINVAL);

    if (size < 0 || size > 0x3FFFFFFF)
        return AVERROR(EINVAL);

    if (is_relative(timestamp)) //FIXME this maintains previous behavior but we should shift by the correct offset once known
        timestamp -= RELATIVE_TS_BASE;

    entries = av_fast_realloc(*index_entries,
                              index_entries_allocated_size,
                              (*nb_index_entries + 1) *
                              sizeof(AVIndexEntry));
    if (!entries)
        return -1;

    *index_entries = entries;

    index = ff_index_search_timestamp(*index_entries, *nb_index_entries,
                                      timestamp, AVSEEK_FLAG_ANY);

    if (index < 0) {
        index = (*nb_index_entries)++;
        ie    = &entries[index];
        av_assert0(index == 0 || ie[-1].timestamp < timestamp);
    } else {
        ie = &entries[index];
        if (ie->timestamp != timestamp) {
            if (ie->timestamp <= timestamp)
                return -1;
            memmove(entries + index + 1, entries + index,
                    sizeof(AVIndexEntry) * (*nb_index_entries - index));
            (*nb_index_entries)++;
        } else if (ie->pos == pos && distance < ie->min_distance)
            // do not reduce the distance
            distance = ie->min_distance;
    }

    ie->pos          = pos;
    ie->timestamp    = timestamp;
    ie->min_distance = distance;
    ie->size         = size;
    ie->flags        = flags;

    return index;
}

int av_add_index_entry(AVStream *st, int64_t pos, int64_t timestamp,
                       int size, int distance, int flags)
{
    timestamp = wrap_timestamp(st, timestamp);
    return ff_add_index_entry(&st->index_entries, &st->nb_index_entries,
                              &st->index_entries_allocated_size, pos,
                              timestamp, size, distance, flags);
}

int ff_index_search_timestamp(const AVIndexEntry *entries, int nb_entries,
                              int64_t wanted_timestamp, int flags)
{
    int a, b, m;
    int64_t timestamp;

    a = -1;
    b = nb_entries;

    // Optimize appending index entries at the end.
    if (b && entries[b - 1].timestamp < wanted_timestamp)
        a = b - 1;

    while (b - a > 1) {
        m         = (a + b) >> 1;
        timestamp = entries[m].timestamp;
        if (timestamp >= wanted_timestamp)
            b = m;
        if (timestamp <= wanted_timestamp)
            a = m;
    }
    m = (flags & AVSEEK_FLAG_BACKWARD) ? a : b;

    if (!(flags & AVSEEK_FLAG_ANY))
        while (m >= 0 && m < nb_entries &&
               !(entries[m].flags & AVINDEX_KEYFRAME))
            m += (flags & AVSEEK_FLAG_BACKWARD) ? -1 : 1;

    if (m == nb_entries)
        return -1;
    return m;
}

int av_index_search_timestamp(AVStream *st, int64_t wanted_timestamp, int flags)
{
    return ff_index_search_timestamp(st->index_entries, st->nb_index_entries,
                                     wanted_timestamp, flags);
}

static int64_t ff_read_timestamp(AVFormatContext *s, int stream_index, int64_t *ppos, int64_t pos_limit,
                                 int64_t (*read_timestamp)(struct AVFormatContext *, int , int64_t *, int64_t ))
{
    int64_t ts = read_timestamp(s, stream_index, ppos, pos_limit);
    if (stream_index >= 0)
        ts = wrap_timestamp(s->streams[stream_index], ts);
    return ts;
}

int ff_seek_frame_binary(AVFormatContext *s, int stream_index,
                         int64_t target_ts, int flags)
{
    AVInputFormat *avif = s->iformat;
    int64_t av_uninit(pos_min), av_uninit(pos_max), pos, pos_limit;
    int64_t ts_min, ts_max, ts;
    int index;
    int64_t ret;
    AVStream *st;

    if (stream_index < 0)
        return -1;

    av_dlog(s, "read_seek: %d %s\n", stream_index, av_ts2str(target_ts));

    ts_max =
    ts_min = AV_NOPTS_VALUE;
    pos_limit = -1; // GCC falsely says it may be uninitialized.

    st = s->streams[stream_index];
    if (st->index_entries) {
        AVIndexEntry *e;

        /* FIXME: Whole function must be checked for non-keyframe entries in
         * index case, especially read_timestamp(). */
        index = av_index_search_timestamp(st, target_ts,
                                          flags | AVSEEK_FLAG_BACKWARD);
        index = FFMAX(index, 0);
        e     = &st->index_entries[index];

        if (e->timestamp <= target_ts || e->pos == e->min_distance) {
            pos_min = e->pos;
            ts_min  = e->timestamp;
            av_dlog(s, "using cached pos_min=0x%"PRIx64" dts_min=%s\n",
                    pos_min, av_ts2str(ts_min));
        } else {
            av_assert1(index == 0);
        }

        index = av_index_search_timestamp(st, target_ts,
                                          flags & ~AVSEEK_FLAG_BACKWARD);
        av_assert0(index < st->nb_index_entries);
        if (index >= 0) {
            e = &st->index_entries[index];
            av_assert1(e->timestamp >= target_ts);
            pos_max   = e->pos;
            ts_max    = e->timestamp;
            pos_limit = pos_max - e->min_distance;
            av_dlog(s, "using cached pos_max=0x%"PRIx64" pos_limit=0x%"PRIx64
                    " dts_max=%s\n", pos_max, pos_limit, av_ts2str(ts_max));
        }
    }

    pos = ff_gen_search(s, stream_index, target_ts, pos_min, pos_max, pos_limit,
                        ts_min, ts_max, flags, &ts, avif->read_timestamp);
    if (pos < 0)
        return -1;

    /* do the seek */
    if ((ret = avio_seek(s->pb, pos, SEEK_SET)) < 0)
        return ret;

    ff_read_frame_flush(s);
    ff_update_cur_dts(s, st, ts);

    return 0;
}

int ff_find_last_ts(AVFormatContext *s, int stream_index, int64_t *ts, int64_t *pos,
                    int64_t (*read_timestamp)(struct AVFormatContext *, int , int64_t *, int64_t ))
{
    int64_t step = 1024;
    int64_t limit, ts_max;
    int64_t filesize = avio_size(s->pb);
    int64_t pos_max  = filesize - 1;
    do {
        limit = pos_max;
        pos_max = FFMAX(0, (pos_max) - step);
        ts_max  = ff_read_timestamp(s, stream_index,
                                    &pos_max, limit, read_timestamp);
        step   += step;
    } while (ts_max == AV_NOPTS_VALUE && 2*limit > step);
    if (ts_max == AV_NOPTS_VALUE)
        return -1;

    for (;;) {
        int64_t tmp_pos = pos_max + 1;
        int64_t tmp_ts  = ff_read_timestamp(s, stream_index,
                                            &tmp_pos, INT64_MAX, read_timestamp);
        if (tmp_ts == AV_NOPTS_VALUE)
            break;
        av_assert0(tmp_pos > pos_max);
        ts_max  = tmp_ts;
        pos_max = tmp_pos;
        if (tmp_pos >= filesize)
            break;
    }

    if (ts)
        *ts = ts_max;
    if (pos)
        *pos = pos_max;

    return 0;
}

int64_t ff_gen_search(AVFormatContext *s, int stream_index, int64_t target_ts,
                      int64_t pos_min, int64_t pos_max, int64_t pos_limit,
                      int64_t ts_min, int64_t ts_max,
                      int flags, int64_t *ts_ret,
                      int64_t (*read_timestamp)(struct AVFormatContext *, int,
                                                int64_t *, int64_t))
{
    int64_t pos, ts;
    int64_t start_pos;
    int no_change;
    int ret;

    av_dlog(s, "gen_seek: %d %s\n", stream_index, av_ts2str(target_ts));

    if (ts_min == AV_NOPTS_VALUE) {
        pos_min = s->data_offset;
        ts_min  = ff_read_timestamp(s, stream_index, &pos_min, INT64_MAX, read_timestamp);
        if (ts_min == AV_NOPTS_VALUE)
            return -1;
    }

    if (ts_min >= target_ts) {
        *ts_ret = ts_min;
        return pos_min;
    }

    if (ts_max == AV_NOPTS_VALUE) {
        if ((ret = ff_find_last_ts(s, stream_index, &ts_max, &pos_max, read_timestamp)) < 0)
            return ret;
        pos_limit = pos_max;
    }

    if (ts_max <= target_ts) {
        *ts_ret = ts_max;
        return pos_max;
    }

    if (ts_min > ts_max)
        return -1;
    else if (ts_min == ts_max)
        pos_limit = pos_min;

    no_change = 0;
    while (pos_min < pos_limit) {
        av_dlog(s,
                "pos_min=0x%"PRIx64" pos_max=0x%"PRIx64" dts_min=%s dts_max=%s\n",
                pos_min, pos_max, av_ts2str(ts_min), av_ts2str(ts_max));
        assert(pos_limit <= pos_max);

        if (no_change == 0) {
            int64_t approximate_keyframe_distance = pos_max - pos_limit;
            // interpolate position (better than dichotomy)
            pos = av_rescale(target_ts - ts_min, pos_max - pos_min,
                             ts_max - ts_min) +
                  pos_min - approximate_keyframe_distance;
        } else if (no_change == 1) {
            // bisection if interpolation did not change min / max pos last time
            pos = (pos_min + pos_limit) >> 1;
        } else {
            /* linear search if bisection failed, can only happen if there
             * are very few or no keyframes between min/max */
            pos = pos_min;
        }
        if (pos <= pos_min)
            pos = pos_min + 1;
        else if (pos > pos_limit)
            pos = pos_limit;
        start_pos = pos;

        // May pass pos_limit instead of -1.
        ts = ff_read_timestamp(s, stream_index, &pos, INT64_MAX, read_timestamp);
        if (pos == pos_max)
            no_change++;
        else
            no_change = 0;
        av_dlog(s, "%"PRId64" %"PRId64" %"PRId64" / %s %s %s"
                " target:%s limit:%"PRId64" start:%"PRId64" noc:%d\n",
                pos_min, pos, pos_max,
                av_ts2str(ts_min), av_ts2str(ts), av_ts2str(ts_max), av_ts2str(target_ts),
                pos_limit, start_pos, no_change);
        if (ts == AV_NOPTS_VALUE) {
            av_log(s, AV_LOG_ERROR, "read_timestamp() failed in the middle\n");
            return -1;
        }
        assert(ts != AV_NOPTS_VALUE);
        if (target_ts <= ts) {
            pos_limit = start_pos - 1;
            pos_max   = pos;
            ts_max    = ts;
        }
        if (target_ts >= ts) {
            pos_min = pos;
            ts_min  = ts;
        }
    }

    pos     = (flags & AVSEEK_FLAG_BACKWARD) ? pos_min : pos_max;
    ts      = (flags & AVSEEK_FLAG_BACKWARD) ? ts_min  : ts_max;
#if 0
    pos_min = pos;
    ts_min  = ff_read_timestamp(s, stream_index, &pos_min, INT64_MAX, read_timestamp);
    pos_min++;
    ts_max = ff_read_timestamp(s, stream_index, &pos_min, INT64_MAX, read_timestamp);
    av_dlog(s, "pos=0x%"PRIx64" %s<=%s<=%s\n",
            pos, av_ts2str(ts_min), av_ts2str(target_ts), av_ts2str(ts_max));
#endif
    *ts_ret = ts;
    return pos;
}

static int seek_frame_byte(AVFormatContext *s, int stream_index,
                           int64_t pos, int flags)
{
    int64_t pos_min, pos_max;

    pos_min = s->data_offset;
    pos_max = avio_size(s->pb) - 1;

    if (pos < pos_min)
        pos = pos_min;
    else if (pos > pos_max)
        pos = pos_max;

    avio_seek(s->pb, pos, SEEK_SET);

    s->io_repositioned = 1;

    return 0;
}

static int seek_frame_generic(AVFormatContext *s, int stream_index,
                              int64_t timestamp, int flags)
{
    int index;
    int64_t ret;
    AVStream *st;
    AVIndexEntry *ie;

    st = s->streams[stream_index];

    index = av_index_search_timestamp(st, timestamp, flags);

    if (index < 0 && st->nb_index_entries &&
        timestamp < st->index_entries[0].timestamp)
        return -1;

    if (index < 0 || index == st->nb_index_entries - 1) {
        AVPacket pkt;
        int nonkey = 0;

        if (st->nb_index_entries) {
            av_assert0(st->index_entries);
            ie = &st->index_entries[st->nb_index_entries - 1];
            if ((ret = avio_seek(s->pb, ie->pos, SEEK_SET)) < 0)
                return ret;
            ff_update_cur_dts(s, st, ie->timestamp);
        } else {
            if ((ret = avio_seek(s->pb, s->data_offset, SEEK_SET)) < 0)
                return ret;
        }
        for (;;) {
            int read_status;
            do {
                read_status = av_read_frame(s, &pkt);
            } while (read_status == AVERROR(EAGAIN));
            if (read_status < 0)
                break;
            av_free_packet(&pkt);
            if (stream_index == pkt.stream_index && pkt.dts > timestamp) {
                if (pkt.flags & AV_PKT_FLAG_KEY)
                    break;
                if (nonkey++ > 1000 && st->codec->codec_id != AV_CODEC_ID_CDGRAPHICS) {
                    av_log(s, AV_LOG_ERROR,"seek_frame_generic failed as this stream seems to contain no keyframes after the target timestamp, %d non keyframes found\n", nonkey);
                    break;
                }
            }
        }
        index = av_index_search_timestamp(st, timestamp, flags);
    }
    if (index < 0)
        return -1;

    ff_read_frame_flush(s);
    if (s->iformat->read_seek)
        if (s->iformat->read_seek(s, stream_index, timestamp, flags) >= 0)
            return 0;
    ie = &st->index_entries[index];
    if ((ret = avio_seek(s->pb, ie->pos, SEEK_SET)) < 0)
        return ret;
    ff_update_cur_dts(s, st, ie->timestamp);

    return 0;
}

static int seek_frame_internal(AVFormatContext *s, int stream_index,
                               int64_t timestamp, int flags)
{
    int ret;
    AVStream *st;

    if (flags & AVSEEK_FLAG_BYTE) {
        if (s->iformat->flags & AVFMT_NO_BYTE_SEEK)
            return -1;
        ff_read_frame_flush(s);
        return seek_frame_byte(s, stream_index, timestamp, flags);
    }

    if (stream_index < 0) {
        stream_index = av_find_default_stream_index(s);
        if (stream_index < 0)
            return -1;

        st = s->streams[stream_index];
        /* timestamp for default must be expressed in AV_TIME_BASE units */
        timestamp = av_rescale(timestamp, st->time_base.den,
                               AV_TIME_BASE * (int64_t) st->time_base.num);
    }

    /* first, we try the format specific seek */
    if (s->iformat->read_seek) {
        ff_read_frame_flush(s);
        ret = s->iformat->read_seek(s, stream_index, timestamp, flags);
    } else
        ret = -1;
    if (ret >= 0)
        return 0;

    if (s->iformat->read_timestamp &&
        !(s->iformat->flags & AVFMT_NOBINSEARCH)) {
        ff_read_frame_flush(s);
        return ff_seek_frame_binary(s, stream_index, timestamp, flags);
    } else if (!(s->iformat->flags & AVFMT_NOGENSEARCH)) {
        ff_read_frame_flush(s);
        return seek_frame_generic(s, stream_index, timestamp, flags);
    } else
        return -1;
}

int av_seek_frame(AVFormatContext *s, int stream_index,
                  int64_t timestamp, int flags)
{
    int ret;

    if (s->iformat->read_seek2 && !s->iformat->read_seek) {
        int64_t min_ts = INT64_MIN, max_ts = INT64_MAX;
        if ((flags & AVSEEK_FLAG_BACKWARD))
            max_ts = timestamp;
        else
            min_ts = timestamp;
        return avformat_seek_file(s, stream_index, min_ts, timestamp, max_ts,
                                  flags & ~AVSEEK_FLAG_BACKWARD);
    }

    ret = seek_frame_internal(s, stream_index, timestamp, flags);

    if (ret >= 0)
        ret = avformat_queue_attached_pictures(s);

    return ret;
}

int avformat_seek_file(AVFormatContext *s, int stream_index, int64_t min_ts,
                       int64_t ts, int64_t max_ts, int flags)
{
    if (min_ts > ts || max_ts < ts)
        return -1;
    if (stream_index < -1 || stream_index >= (int)s->nb_streams)
        return AVERROR(EINVAL);

    if (s->seek2any>0)
        flags |= AVSEEK_FLAG_ANY;
    flags &= ~AVSEEK_FLAG_BACKWARD;

    if (s->iformat->read_seek2) {
        int ret;
        ff_read_frame_flush(s);

        if (stream_index == -1 && s->nb_streams == 1) {
            AVRational time_base = s->streams[0]->time_base;
            ts = av_rescale_q(ts, AV_TIME_BASE_Q, time_base);
            min_ts = av_rescale_rnd(min_ts, time_base.den,
                                    time_base.num * (int64_t)AV_TIME_BASE,
                                    AV_ROUND_UP   | AV_ROUND_PASS_MINMAX);
            max_ts = av_rescale_rnd(max_ts, time_base.den,
                                    time_base.num * (int64_t)AV_TIME_BASE,
                                    AV_ROUND_DOWN | AV_ROUND_PASS_MINMAX);
        }

        ret = s->iformat->read_seek2(s, stream_index, min_ts,
                                     ts, max_ts, flags);

        if (ret >= 0)
            ret = avformat_queue_attached_pictures(s);
        return ret;
    }

    if (s->iformat->read_timestamp) {
        // try to seek via read_timestamp()
    }

    // Fall back on old API if new is not implemented but old is.
    // Note the old API has somewhat different semantics.
    if (s->iformat->read_seek || 1) {
        int dir = (ts - (uint64_t)min_ts > (uint64_t)max_ts - ts ? AVSEEK_FLAG_BACKWARD : 0);
        int ret = av_seek_frame(s, stream_index, ts, flags | dir);
        if (ret<0 && ts != min_ts && max_ts != ts) {
            ret = av_seek_frame(s, stream_index, dir ? max_ts : min_ts, flags | dir);
            if (ret >= 0)
                ret = av_seek_frame(s, stream_index, ts, flags | (dir^AVSEEK_FLAG_BACKWARD));
        }
        return ret;
    }

    // try some generic seek like seek_frame_generic() but with new ts semantics
    return -1; //unreachable
}

/*******************************************************/

/**
 * Return TRUE if the stream has accurate duration in any stream.
 *
 * @return TRUE if the stream has accurate duration for at least one component.
 */
static int has_duration(AVFormatContext *ic)
{
    int i;
    AVStream *st;

    for (i = 0; i < ic->nb_streams; i++) {
        st = ic->streams[i];
        if (st->duration != AV_NOPTS_VALUE)
            return 1;
    }
    if (ic->duration != AV_NOPTS_VALUE)
        return 1;
    return 0;
}

/**
 * Estimate the stream timings from the one of each components.
 *
 * Also computes the global bitrate if possible.
 */
static void update_stream_timings(AVFormatContext *ic)
{
    int64_t start_time, start_time1, start_time_text, end_time, end_time1;
    int64_t duration, duration1, filesize;
    int i;
    AVStream *st;
    AVProgram *p;

    start_time = INT64_MAX;
    start_time_text = INT64_MAX;
    end_time   = INT64_MIN;
    duration   = INT64_MIN;
    for (i = 0; i < ic->nb_streams; i++) {
        st = ic->streams[i];
        if (st->start_time != AV_NOPTS_VALUE && st->time_base.den) {
            start_time1 = av_rescale_q(st->start_time, st->time_base,
                                       AV_TIME_BASE_Q);
            if (st->codec->codec_type == AVMEDIA_TYPE_SUBTITLE || st->codec->codec_type == AVMEDIA_TYPE_DATA) {
                if (start_time1 < start_time_text)
                    start_time_text = start_time1;
            } else
                start_time = FFMIN(start_time, start_time1);
            end_time1   = AV_NOPTS_VALUE;
            if (st->duration != AV_NOPTS_VALUE) {
                end_time1 = start_time1 +
                            av_rescale_q(st->duration, st->time_base,
                                         AV_TIME_BASE_Q);
                end_time = FFMAX(end_time, end_time1);
            }
            for (p = NULL; (p = av_find_program_from_stream(ic, p, i)); ) {
                if (p->start_time == AV_NOPTS_VALUE || p->start_time > start_time1)
                    p->start_time = start_time1;
                if (p->end_time < end_time1)
                    p->end_time = end_time1;
            }
        }
        if (st->duration != AV_NOPTS_VALUE) {
            duration1 = av_rescale_q(st->duration, st->time_base,
                                     AV_TIME_BASE_Q);
            duration  = FFMAX(duration, duration1);
        }
    }
    if (start_time == INT64_MAX || (start_time > start_time_text && start_time - start_time_text < AV_TIME_BASE))
        start_time = start_time_text;
    else if (start_time > start_time_text)
        av_log(ic, AV_LOG_VERBOSE, "Ignoring outlier non primary stream starttime %f\n", start_time_text / (float)AV_TIME_BASE);

    if (start_time != INT64_MAX) {
        ic->start_time = start_time;
        if (end_time != INT64_MIN) {
            if (ic->nb_programs) {
                for (i = 0; i < ic->nb_programs; i++) {
                    p = ic->programs[i];
                    if (p->start_time != AV_NOPTS_VALUE && p->end_time > p->start_time)
                        duration = FFMAX(duration, p->end_time - p->start_time);
                }
            } else
                duration = FFMAX(duration, end_time - start_time);
        }
    }
    if (duration != INT64_MIN && duration > 0 && ic->duration == AV_NOPTS_VALUE) {
        ic->duration = duration;
    }
    if (ic->pb && (filesize = avio_size(ic->pb)) > 0 && ic->duration != AV_NOPTS_VALUE) {
        /* compute the bitrate */
        double bitrate = (double) filesize * 8.0 * AV_TIME_BASE /
                         (double) ic->duration;
        if (bitrate >= 0 && bitrate <= INT_MAX)
            ic->bit_rate = bitrate;
    }
}

static void fill_all_stream_timings(AVFormatContext *ic)
{
    int i;
    AVStream *st;

    update_stream_timings(ic);
    for (i = 0; i < ic->nb_streams; i++) {
        st = ic->streams[i];
        if (st->start_time == AV_NOPTS_VALUE) {
            if (ic->start_time != AV_NOPTS_VALUE)
                st->start_time = av_rescale_q(ic->start_time, AV_TIME_BASE_Q,
                                              st->time_base);
            if (ic->duration != AV_NOPTS_VALUE)
                st->duration = av_rescale_q(ic->duration, AV_TIME_BASE_Q,
                                            st->time_base);
        }
    }
}

static void estimate_timings_from_bit_rate(AVFormatContext *ic)
{
    int64_t filesize, duration;
    int i, show_warning = 0;
    AVStream *st;

    /* if bit_rate is already set, we believe it */
    if (ic->bit_rate <= 0) {
        int bit_rate = 0;
        for (i = 0; i < ic->nb_streams; i++) {
            st = ic->streams[i];
            if (st->codec->bit_rate > 0) {
                if (INT_MAX - st->codec->bit_rate < bit_rate) {
                    bit_rate = 0;
                    break;
                }
                bit_rate += st->codec->bit_rate;
            }
        }
        ic->bit_rate = bit_rate;
    }

    /* if duration is already set, we believe it */
    if (ic->duration == AV_NOPTS_VALUE &&
        ic->bit_rate != 0) {
        filesize = ic->pb ? avio_size(ic->pb) : 0;
        if (filesize > 0) {
            for (i = 0; i < ic->nb_streams; i++) {
                st      = ic->streams[i];
                if (   st->time_base.num <= INT64_MAX / ic->bit_rate
                    && st->duration == AV_NOPTS_VALUE) {
                    duration = av_rescale(8 * filesize, st->time_base.den,
                                          ic->bit_rate *
                                          (int64_t) st->time_base.num);
                    st->duration = duration;
                    show_warning = 1;
                }
            }
        }
    }
    if (show_warning)
        av_log(ic, AV_LOG_WARNING,
               "Estimating duration from bitrate, this may be inaccurate\n");
}

#define DURATION_MAX_READ_SIZE 250000LL
#define DURATION_MAX_RETRY 4

/* only usable for MPEG-PS streams */
static void estimate_timings_from_pts(AVFormatContext *ic, int64_t old_offset)
{
    AVPacket pkt1, *pkt = &pkt1;
    AVStream *st;
    int read_size, i, ret;
    int64_t end_time;
    int64_t filesize, offset, duration;
    int retry = 0;

    /* flush packet queue */
    flush_packet_queue(ic);

    for (i = 0; i < ic->nb_streams; i++) {
        st = ic->streams[i];
        if (st->start_time == AV_NOPTS_VALUE &&
            st->first_dts == AV_NOPTS_VALUE &&
            st->codec->codec_type != AVMEDIA_TYPE_UNKNOWN)
            av_log(st->codec, AV_LOG_WARNING,
                   "start time is not set in estimate_timings_from_pts\n");

        if (st->parser) {
            av_parser_close(st->parser);
            st->parser = NULL;
        }
    }

    /* estimate the end time (duration) */
    /* XXX: may need to support wrapping */
    filesize = ic->pb ? avio_size(ic->pb) : 0;
    end_time = AV_NOPTS_VALUE;
    do {
        offset = filesize - (DURATION_MAX_READ_SIZE << retry);
        if (offset < 0)
            offset = 0;

        avio_seek(ic->pb, offset, SEEK_SET);
        read_size = 0;
        for (;;) {
            if (read_size >= DURATION_MAX_READ_SIZE << (FFMAX(retry - 1, 0)))
                break;

            do {
                ret = ff_read_packet(ic, pkt);
            } while (ret == AVERROR(EAGAIN));
            if (ret != 0)
                break;
            read_size += pkt->size;
            st         = ic->streams[pkt->stream_index];
            if (pkt->pts != AV_NOPTS_VALUE &&
                (st->start_time != AV_NOPTS_VALUE ||
                 st->first_dts  != AV_NOPTS_VALUE)) {
                duration = end_time = pkt->pts;
                if (st->start_time != AV_NOPTS_VALUE)
                    duration -= st->start_time;
                else
                    duration -= st->first_dts;
                if (duration > 0) {
                    if (st->duration == AV_NOPTS_VALUE || st->info->last_duration<= 0 ||
                        (st->duration < duration && FFABS(duration - st->info->last_duration) < 60LL*st->time_base.den / st->time_base.num))
                        st->duration = duration;
                    st->info->last_duration = duration;
                }
            }
            av_free_packet(pkt);
        }
    } while (end_time == AV_NOPTS_VALUE &&
             filesize > (DURATION_MAX_READ_SIZE << retry) &&
             ++retry <= DURATION_MAX_RETRY);

    fill_all_stream_timings(ic);

    avio_seek(ic->pb, old_offset, SEEK_SET);
    for (i = 0; i < ic->nb_streams; i++) {
        int j;

        st              = ic->streams[i];
        st->cur_dts     = st->first_dts;
        st->last_IP_pts = AV_NOPTS_VALUE;
        st->last_dts_for_order_check = AV_NOPTS_VALUE;
        for (j = 0; j < MAX_REORDER_DELAY + 1; j++)
            st->pts_buffer[j] = AV_NOPTS_VALUE;
    }
}

static void estimate_timings(AVFormatContext *ic, int64_t old_offset)
{
    int64_t file_size;

    /* get the file size, if possible */
    if (ic->iformat->flags & AVFMT_NOFILE) {
        file_size = 0;
    } else {
        file_size = avio_size(ic->pb);
        file_size = FFMAX(0, file_size);
    }

    if ((!strcmp(ic->iformat->name, "mpeg") ||
         !strcmp(ic->iformat->name, "mpegts")) &&
        file_size && ic->pb->seekable) {
        /* get accurate estimate from the PTSes */
        estimate_timings_from_pts(ic, old_offset);
        ic->duration_estimation_method = AVFMT_DURATION_FROM_PTS;
    } else if (has_duration(ic)) {
        /* at least one component has timings - we use them for all
         * the components */
        fill_all_stream_timings(ic);
        ic->duration_estimation_method = AVFMT_DURATION_FROM_STREAM;
    } else {
        /* less precise: use bitrate info */
        estimate_timings_from_bit_rate(ic);
        ic->duration_estimation_method = AVFMT_DURATION_FROM_BITRATE;
    }
    update_stream_timings(ic);

    {
        int i;
        AVStream av_unused *st;
        for (i = 0; i < ic->nb_streams; i++) {
            st = ic->streams[i];
            av_dlog(ic, "%d: start_time: %0.3f duration: %0.3f\n", i,
                    (double) st->start_time / AV_TIME_BASE,
                    (double) st->duration   / AV_TIME_BASE);
        }
        av_dlog(ic,
                "stream: start_time: %0.3f duration: %0.3f bitrate=%d kb/s\n",
                (double) ic->start_time / AV_TIME_BASE,
                (double) ic->duration   / AV_TIME_BASE,
                ic->bit_rate / 1000);
    }
}

static int has_codec_parameters(AVStream *st, const char **errmsg_ptr)
{
    AVCodecContext *avctx = st->codec;

#define FAIL(errmsg) do {                                         \
        if (errmsg_ptr)                                           \
            *errmsg_ptr = errmsg;                                 \
        return 0;                                                 \
    } while (0)

    switch (avctx->codec_type) {
    case AVMEDIA_TYPE_AUDIO:
        if (!avctx->frame_size && determinable_frame_size(avctx))
            FAIL("unspecified frame size");
        if (st->info->found_decoder >= 0 &&
            avctx->sample_fmt == AV_SAMPLE_FMT_NONE)
            FAIL("unspecified sample format");
        if (!avctx->sample_rate)
            FAIL("unspecified sample rate");
        if (!avctx->channels)
            FAIL("unspecified number of channels");
        if (st->info->found_decoder >= 0 && !st->nb_decoded_frames && avctx->codec_id == AV_CODEC_ID_DTS)
            FAIL("no decodable DTS frames");
        break;
    case AVMEDIA_TYPE_VIDEO:
        if (!avctx->width)
            FAIL("unspecified size");
        if (st->info->found_decoder >= 0 && avctx->pix_fmt == AV_PIX_FMT_NONE)
            FAIL("unspecified pixel format");
        if (st->codec->codec_id == AV_CODEC_ID_RV30 || st->codec->codec_id == AV_CODEC_ID_RV40)
            if (!st->sample_aspect_ratio.num && !st->codec->sample_aspect_ratio.num && !st->codec_info_nb_frames)
                FAIL("no frame in rv30/40 and no sar");
        break;
    case AVMEDIA_TYPE_SUBTITLE:
        if (avctx->codec_id == AV_CODEC_ID_HDMV_PGS_SUBTITLE && !avctx->width)
            FAIL("unspecified size");
        break;
    case AVMEDIA_TYPE_DATA:
        if (avctx->codec_id == AV_CODEC_ID_NONE) return 1;
    }

    if (avctx->codec_id == AV_CODEC_ID_NONE)
        FAIL("unknown codec");
    return 1;
}

/* returns 1 or 0 if or if not decoded data was returned, or a negative error */
static int try_decode_frame(AVFormatContext *s, AVStream *st, AVPacket *avpkt,
                            AVDictionary **options)
{
    const AVCodec *codec;
    int got_picture = 1, ret = 0;
    AVFrame *frame = av_frame_alloc();
    AVSubtitle subtitle;
    AVPacket pkt = *avpkt;

    if (!frame)
        return AVERROR(ENOMEM);

    if (!avcodec_is_open(st->codec) && !st->info->found_decoder) {
        AVDictionary *thread_opt = NULL;

        codec = find_decoder(s, st, st->codec->codec_id);

        if (!codec) {
            st->info->found_decoder = -1;
            ret                     = -1;
            goto fail;
        }

        /* Force thread count to 1 since the H.264 decoder will not extract
         * SPS and PPS to extradata during multi-threaded decoding. */
        av_dict_set(options ? options : &thread_opt, "threads", "1", 0);
        ret = avcodec_open2(st->codec, codec, options ? options : &thread_opt);
        if (!options)
            av_dict_free(&thread_opt);
        if (ret < 0) {
            st->info->found_decoder = -1;
            goto fail;
        }
        st->info->found_decoder = 1;
    } else if (!st->info->found_decoder)
        st->info->found_decoder = 1;

    if (st->info->found_decoder < 0) {
        ret = -1;
        goto fail;
    }

    while ((pkt.size > 0 || (!pkt.data && got_picture)) &&
           ret >= 0 &&
           (!has_codec_parameters(st, NULL) || !has_decode_delay_been_guessed(st) ||
            (!st->codec_info_nb_frames &&
             st->codec->codec->capabilities & CODEC_CAP_CHANNEL_CONF))) {
        got_picture = 0;
        switch (st->codec->codec_type) {
        case AVMEDIA_TYPE_VIDEO:
            ret = avcodec_decode_video2(st->codec, frame,
                                        &got_picture, &pkt);
            break;
        case AVMEDIA_TYPE_AUDIO:
            ret = avcodec_decode_audio4(st->codec, frame, &got_picture, &pkt);
            break;
        case AVMEDIA_TYPE_SUBTITLE:
            ret = avcodec_decode_subtitle2(st->codec, &subtitle,
                                           &got_picture, &pkt);
            ret = pkt.size;
            break;
        default:
            break;
        }
        if (ret >= 0) {
            if (got_picture)
                st->nb_decoded_frames++;
            pkt.data += ret;
            pkt.size -= ret;
            ret       = got_picture;
        }
    }

    if (!pkt.data && !got_picture)
        ret = -1;

fail:
    av_frame_free(&frame);
    return ret;
}

unsigned int ff_codec_get_tag(const AVCodecTag *tags, enum AVCodecID id)
{
    while (tags->id != AV_CODEC_ID_NONE) {
        if (tags->id == id)
            return tags->tag;
        tags++;
    }
    return 0;
}

enum AVCodecID ff_codec_get_id(const AVCodecTag *tags, unsigned int tag)
{
    int i;
    for (i = 0; tags[i].id != AV_CODEC_ID_NONE; i++)
        if (tag == tags[i].tag)
            return tags[i].id;
    for (i = 0; tags[i].id != AV_CODEC_ID_NONE; i++)
        if (avpriv_toupper4(tag) == avpriv_toupper4(tags[i].tag))
            return tags[i].id;
    return AV_CODEC_ID_NONE;
}

enum AVCodecID ff_get_pcm_codec_id(int bps, int flt, int be, int sflags)
{
    if (flt) {
        switch (bps) {
        case 32:
            return be ? AV_CODEC_ID_PCM_F32BE : AV_CODEC_ID_PCM_F32LE;
        case 64:
            return be ? AV_CODEC_ID_PCM_F64BE : AV_CODEC_ID_PCM_F64LE;
        default:
            return AV_CODEC_ID_NONE;
        }
    } else {
        bps  += 7;
        bps >>= 3;
        if (sflags & (1 << (bps - 1))) {
            switch (bps) {
            case 1:
                return AV_CODEC_ID_PCM_S8;
            case 2:
                return be ? AV_CODEC_ID_PCM_S16BE : AV_CODEC_ID_PCM_S16LE;
            case 3:
                return be ? AV_CODEC_ID_PCM_S24BE : AV_CODEC_ID_PCM_S24LE;
            case 4:
                return be ? AV_CODEC_ID_PCM_S32BE : AV_CODEC_ID_PCM_S32LE;
            default:
                return AV_CODEC_ID_NONE;
            }
        } else {
            switch (bps) {
            case 1:
                return AV_CODEC_ID_PCM_U8;
            case 2:
                return be ? AV_CODEC_ID_PCM_U16BE : AV_CODEC_ID_PCM_U16LE;
            case 3:
                return be ? AV_CODEC_ID_PCM_U24BE : AV_CODEC_ID_PCM_U24LE;
            case 4:
                return be ? AV_CODEC_ID_PCM_U32BE : AV_CODEC_ID_PCM_U32LE;
            default:
                return AV_CODEC_ID_NONE;
            }
        }
    }
}

unsigned int av_codec_get_tag(const AVCodecTag *const *tags, enum AVCodecID id)
{
    unsigned int tag;
    if (!av_codec_get_tag2(tags, id, &tag))
        return 0;
    return tag;
}

int av_codec_get_tag2(const AVCodecTag * const *tags, enum AVCodecID id,
                      unsigned int *tag)
{
    int i;
    for (i = 0; tags && tags[i]; i++) {
        const AVCodecTag *codec_tags = tags[i];
        while (codec_tags->id != AV_CODEC_ID_NONE) {
            if (codec_tags->id == id) {
                *tag = codec_tags->tag;
                return 1;
            }
            codec_tags++;
        }
    }
    return 0;
}

enum AVCodecID av_codec_get_id(const AVCodecTag *const *tags, unsigned int tag)
{
    int i;
    for (i = 0; tags && tags[i]; i++) {
        enum AVCodecID id = ff_codec_get_id(tags[i], tag);
        if (id != AV_CODEC_ID_NONE)
            return id;
    }
    return AV_CODEC_ID_NONE;
}

static void compute_chapters_end(AVFormatContext *s)
{
    unsigned int i, j;
    int64_t max_time = s->duration +
                       ((s->start_time == AV_NOPTS_VALUE) ? 0 : s->start_time);

    for (i = 0; i < s->nb_chapters; i++)
        if (s->chapters[i]->end == AV_NOPTS_VALUE) {
            AVChapter *ch = s->chapters[i];
            int64_t end = max_time ? av_rescale_q(max_time, AV_TIME_BASE_Q,
                                                  ch->time_base)
                                   : INT64_MAX;

            for (j = 0; j < s->nb_chapters; j++) {
                AVChapter *ch1     = s->chapters[j];
                int64_t next_start = av_rescale_q(ch1->start, ch1->time_base,
                                                  ch->time_base);
                if (j != i && next_start > ch->start && next_start < end)
                    end = next_start;
            }
            ch->end = (end == INT64_MAX) ? ch->start : end;
        }
}

static int get_std_framerate(int i)
{
    if (i < 60 * 12)
        return (i + 1) * 1001;
    else
        return ((const int[]) { 24, 30, 60, 12, 15, 48 })[i - 60 * 12] * 1000 * 12;
}

/* Is the time base unreliable?
 * This is a heuristic to balance between quick acceptance of the values in
 * the headers vs. some extra checks.
 * Old DivX and Xvid often have nonsense timebases like 1fps or 2fps.
 * MPEG-2 commonly misuses field repeat flags to store different framerates.
 * And there are "variable" fps files this needs to detect as well. */
static int tb_unreliable(AVCodecContext *c)
{
    if (c->time_base.den >= 101L * c->time_base.num ||
        c->time_base.den <    5L * c->time_base.num ||
        // c->codec_tag == AV_RL32("DIVX") ||
        // c->codec_tag == AV_RL32("XVID") ||
        c->codec_tag == AV_RL32("mp4v") ||
        c->codec_id == AV_CODEC_ID_MPEG2VIDEO ||
        c->codec_id == AV_CODEC_ID_H264)
        return 1;
    return 0;
}

#if FF_API_FORMAT_PARAMETERS
int av_find_stream_info(AVFormatContext *ic)
{
    return avformat_find_stream_info(ic, NULL);
}
#endif

int ff_alloc_extradata(AVCodecContext *avctx, int size)
{
    int ret;

    if (size < 0 || size >= INT32_MAX - FF_INPUT_BUFFER_PADDING_SIZE) {
        avctx->extradata_size = 0;
        return AVERROR(EINVAL);
    }
    avctx->extradata = av_malloc(size + FF_INPUT_BUFFER_PADDING_SIZE);
    if (avctx->extradata) {
        memset(avctx->extradata + size, 0, FF_INPUT_BUFFER_PADDING_SIZE);
        avctx->extradata_size = size;
        ret = 0;
    } else {
        avctx->extradata_size = 0;
        ret = AVERROR(ENOMEM);
    }
    return ret;
}

int ff_get_extradata(AVCodecContext *avctx, AVIOContext *pb, int size)
{
    int ret = ff_alloc_extradata(avctx, size);
    if (ret < 0)
        return ret;
    ret = avio_read(pb, avctx->extradata, size);
    if (ret != size) {
        av_freep(&avctx->extradata);
        avctx->extradata_size = 0;
        av_log(avctx, AV_LOG_ERROR, "Failed to read extradata of size %d\n", size);
        return ret < 0 ? ret : AVERROR_INVALIDDATA;
    }

    return ret;
}

int ff_rfps_add_frame(AVFormatContext *ic, AVStream *st, int64_t ts)
{
    int i, j;
    int64_t last = st->info->last_dts;

    if (   ts != AV_NOPTS_VALUE && last != AV_NOPTS_VALUE && ts > last
       && ts - (uint64_t)last < INT64_MAX) {
        double dts = (is_relative(ts) ?  ts - RELATIVE_TS_BASE : ts) * av_q2d(st->time_base);
        int64_t duration = ts - last;

        if (!st->info->duration_error)
            st->info->duration_error = av_mallocz(sizeof(st->info->duration_error[0])*2);
        if (!st->info->duration_error)
            return AVERROR(ENOMEM);

//         if (st->codec->codec_type == AVMEDIA_TYPE_VIDEO)
//             av_log(NULL, AV_LOG_ERROR, "%f\n", dts);
        for (i = 0; i<MAX_STD_TIMEBASES; i++) {
            if (st->info->duration_error[0][1][i] < 1e10) {
                int framerate = get_std_framerate(i);
                double sdts = dts*framerate/(1001*12);
                for (j= 0; j<2; j++) {
                    int64_t ticks = llrint(sdts+j*0.5);
                    double error= sdts - ticks + j*0.5;
                    st->info->duration_error[j][0][i] += error;
                    st->info->duration_error[j][1][i] += error*error;
                }
            }
        }
        st->info->duration_count++;
        st->info->rfps_duration_sum += duration;

        if (st->info->duration_count % 10 == 0) {
            int n = st->info->duration_count;
            for (i = 0; i<MAX_STD_TIMEBASES; i++) {
                if (st->info->duration_error[0][1][i] < 1e10) {
                    double a0     = st->info->duration_error[0][0][i] / n;
                    double error0 = st->info->duration_error[0][1][i] / n - a0*a0;
                    double a1     = st->info->duration_error[1][0][i] / n;
                    double error1 = st->info->duration_error[1][1][i] / n - a1*a1;
                    if (error0 > 0.04 && error1 > 0.04) {
                        st->info->duration_error[0][1][i] = 2e10;
                        st->info->duration_error[1][1][i] = 2e10;
                    }
                }
            }
        }

        // ignore the first 4 values, they might have some random jitter
        if (st->info->duration_count > 3 && is_relative(ts) == is_relative(last))
            st->info->duration_gcd = av_gcd(st->info->duration_gcd, duration);
    }
    if (ts != AV_NOPTS_VALUE)
        st->info->last_dts = ts;

    return 0;
}

void ff_rfps_calculate(AVFormatContext *ic)
{
    int i, j;

    for (i = 0; i < ic->nb_streams; i++) {
        AVStream *st = ic->streams[i];

        if (st->codec->codec_type != AVMEDIA_TYPE_VIDEO)
            continue;
        // the check for tb_unreliable() is not completely correct, since this is not about handling
        // a unreliable/inexact time base, but a time base that is finer than necessary, as e.g.
        // ipmovie.c produces.
        if (tb_unreliable(st->codec) && st->info->duration_count > 15 && st->info->duration_gcd > FFMAX(1, st->time_base.den/(500LL*st->time_base.num)) && !st->r_frame_rate.num)
            av_reduce(&st->r_frame_rate.num, &st->r_frame_rate.den, st->time_base.den, st->time_base.num * st->info->duration_gcd, INT_MAX);
        if (st->info->duration_count>1 && !st->r_frame_rate.num
            && tb_unreliable(st->codec)) {
            int num = 0;
            double best_error= 0.01;

            for (j= 0; j<MAX_STD_TIMEBASES; j++) {
                int k;

                if (st->info->codec_info_duration && st->info->codec_info_duration*av_q2d(st->time_base) < (1001*12.0)/get_std_framerate(j))
                    continue;
                if (!st->info->codec_info_duration && 1.0 < (1001*12.0)/get_std_framerate(j))
                    continue;

                if (av_q2d(st->time_base) * st->info->rfps_duration_sum / st->info->duration_count < (1001*12.0 * 0.8)/get_std_framerate(j))
                    continue;

                for (k= 0; k<2; k++) {
                    int n = st->info->duration_count;
                    double a= st->info->duration_error[k][0][j] / n;
                    double error= st->info->duration_error[k][1][j]/n - a*a;

                    if (error < best_error && best_error> 0.000000001) {
                        best_error= error;
                        num = get_std_framerate(j);
                    }
                    if (error < 0.02)
                        av_log(NULL, AV_LOG_DEBUG, "rfps: %f %f\n", get_std_framerate(j) / 12.0/1001, error);
                }
            }
            // do not increase frame rate by more than 1 % in order to match a standard rate.
            if (num && (!st->r_frame_rate.num || (double)num/(12*1001) < 1.01 * av_q2d(st->r_frame_rate)))
                av_reduce(&st->r_frame_rate.num, &st->r_frame_rate.den, num, 12*1001, INT_MAX);
        }

        av_freep(&st->info->duration_error);
        st->info->last_dts = AV_NOPTS_VALUE;
        st->info->duration_count = 0;
        st->info->rfps_duration_sum = 0;
    }
}

int avformat_find_stream_info(AVFormatContext *ic, AVDictionary **options)
{
    int i, count, ret = 0, j;
    int64_t read_size;
    AVStream *st;
    AVPacket pkt1, *pkt;
    int64_t old_offset  = avio_tell(ic->pb);
    // new streams might appear, no options for those
    int orig_nb_streams = ic->nb_streams;
    int flush_codecs    = ic->probesize > 0;

    if (ic->pb)
        av_log(ic, AV_LOG_DEBUG, "Before avformat_find_stream_info() pos: %"PRId64" bytes read:%"PRId64" seeks:%d\n",
               avio_tell(ic->pb), ic->pb->bytes_read, ic->pb->seek_count);

    for (i = 0; i < ic->nb_streams; i++) {
        const AVCodec *codec;
        AVDictionary *thread_opt = NULL;
        st = ic->streams[i];

        if (st->codec->codec_type == AVMEDIA_TYPE_VIDEO ||
            st->codec->codec_type == AVMEDIA_TYPE_SUBTITLE) {
/*            if (!st->time_base.num)
                st->time_base = */
            if (!st->codec->time_base.num)
                st->codec->time_base = st->time_base;
        }
        // only for the split stuff
        if (!st->parser && !(ic->flags & AVFMT_FLAG_NOPARSE)) {
            st->parser = av_parser_init(st->codec->codec_id);
            if (st->parser) {
                if (st->need_parsing == AVSTREAM_PARSE_HEADERS) {
                    st->parser->flags |= PARSER_FLAG_COMPLETE_FRAMES;
                } else if (st->need_parsing == AVSTREAM_PARSE_FULL_RAW) {
                    st->parser->flags |= PARSER_FLAG_USE_CODEC_TS;
                }
            } else if (st->need_parsing) {
                av_log(ic, AV_LOG_VERBOSE, "parser not found for codec "
                       "%s, packets or times may be invalid.\n",
                       avcodec_get_name(st->codec->codec_id));
            }
        }
        codec = find_decoder(ic, st, st->codec->codec_id);

        /* Force thread count to 1 since the H.264 decoder will not extract
         * SPS and PPS to extradata during multi-threaded decoding. */
        av_dict_set(options ? &options[i] : &thread_opt, "threads", "1", 0);

        /* Ensure that subtitle_header is properly set. */
        if (st->codec->codec_type == AVMEDIA_TYPE_SUBTITLE
            && codec && !st->codec->codec) {
            if (avcodec_open2(st->codec, codec, options ? &options[i] : &thread_opt) < 0)
                av_log(ic, AV_LOG_WARNING,
                       "Failed to open codec in av_find_stream_info\n");
        }

        // Try to just open decoders, in case this is enough to get parameters.
        if (!has_codec_parameters(st, NULL) && st->request_probe <= 0) {
            if (codec && !st->codec->codec)
                if (avcodec_open2(st->codec, codec, options ? &options[i] : &thread_opt) < 0)
                    av_log(ic, AV_LOG_WARNING,
                           "Failed to open codec in av_find_stream_info\n");
        }
        if (!options)
            av_dict_free(&thread_opt);
    }

    for (i = 0; i < ic->nb_streams; i++) {
#if FF_API_R_FRAME_RATE
        ic->streams[i]->info->last_dts = AV_NOPTS_VALUE;
#endif
        ic->streams[i]->info->fps_first_dts = AV_NOPTS_VALUE;
        ic->streams[i]->info->fps_last_dts  = AV_NOPTS_VALUE;
    }

    count     = 0;
    read_size = 0;
    for (;;) {
        if (ff_check_interrupt(&ic->interrupt_callback)) {
            ret = AVERROR_EXIT;
            av_log(ic, AV_LOG_DEBUG, "interrupted\n");
            break;
        }

        /* check if one codec still needs to be handled */
        for (i = 0; i < ic->nb_streams; i++) {
            int fps_analyze_framecount = 20;

            st = ic->streams[i];
            if (!has_codec_parameters(st, NULL))
                break;
            /* If the timebase is coarse (like the usual millisecond precision
             * of mkv), we need to analyze more frames to reliably arrive at
             * the correct fps. */
            if (av_q2d(st->time_base) > 0.0005)
                fps_analyze_framecount *= 2;
            if (ic->fps_probe_size >= 0)
                fps_analyze_framecount = ic->fps_probe_size;
            if (st->disposition & AV_DISPOSITION_ATTACHED_PIC)
                fps_analyze_framecount = 0;
            /* variable fps and no guess at the real fps */
            if (tb_unreliable(st->codec) &&
                !(st->r_frame_rate.num && st->avg_frame_rate.num) &&
                st->info->duration_count < fps_analyze_framecount &&
                st->codec->codec_type == AVMEDIA_TYPE_VIDEO)
                break;
            if (st->parser && st->parser->parser->split &&
                !st->codec->extradata)
                break;
            if (st->first_dts == AV_NOPTS_VALUE &&
                (st->codec->codec_type == AVMEDIA_TYPE_VIDEO ||
                 st->codec->codec_type == AVMEDIA_TYPE_AUDIO))
                break;
        }
        if (i == ic->nb_streams) {
            /* NOTE: If the format has no header, then we need to read some
             * packets to get most of the streams, so we cannot stop here. */
            if (!(ic->ctx_flags & AVFMTCTX_NOHEADER)) {
                /* If we found the info for all the codecs, we can stop. */
                ret = count;
                av_log(ic, AV_LOG_DEBUG, "All info found\n");
                flush_codecs = 0;
                break;
            }
        }
        /* We did not get all the codec info, but we read too much data. */
        if (read_size >= ic->probesize) {
            ret = count;
            av_log(ic, AV_LOG_DEBUG,
                   "Probe buffer size limit of %d bytes reached\n", ic->probesize);
            for (i = 0; i < ic->nb_streams; i++)
                if (!ic->streams[i]->r_frame_rate.num &&
                    ic->streams[i]->info->duration_count <= 1 &&
                    ic->streams[i]->codec->codec_type == AVMEDIA_TYPE_VIDEO &&
                    strcmp(ic->iformat->name, "image2"))
                    av_log(ic, AV_LOG_WARNING,
                           "Stream #%d: not enough frames to estimate rate; "
                           "consider increasing probesize\n", i);
            break;
        }

        /* NOTE: A new stream can be added there if no header in file
         * (AVFMTCTX_NOHEADER). */
        ret = read_frame_internal(ic, &pkt1);
        if (ret == AVERROR(EAGAIN))
            continue;

        if (ret < 0) {
            /* EOF or error*/
            break;
        }

        if (ic->flags & AVFMT_FLAG_NOBUFFER)
            free_packet_buffer(&ic->packet_buffer, &ic->packet_buffer_end);
        {
            pkt = add_to_pktbuf(&ic->packet_buffer, &pkt1,
                                &ic->packet_buffer_end);
            if (!pkt) {
                ret = AVERROR(ENOMEM);
                goto find_stream_info_err;
            }
            if ((ret = av_dup_packet(pkt)) < 0)
                goto find_stream_info_err;
        }

        st = ic->streams[pkt->stream_index];
        if (!(st->disposition & AV_DISPOSITION_ATTACHED_PIC))
            read_size += pkt->size;

        if (pkt->dts != AV_NOPTS_VALUE && st->codec_info_nb_frames > 1) {
            /* check for non-increasing dts */
            if (st->info->fps_last_dts != AV_NOPTS_VALUE &&
                st->info->fps_last_dts >= pkt->dts) {
                av_log(ic, AV_LOG_DEBUG,
                       "Non-increasing DTS in stream %d: packet %d with DTS "
                       "%"PRId64", packet %d with DTS %"PRId64"\n",
                       st->index, st->info->fps_last_dts_idx,
                       st->info->fps_last_dts, st->codec_info_nb_frames,
                       pkt->dts);
                st->info->fps_first_dts =
                st->info->fps_last_dts  = AV_NOPTS_VALUE;
            }
            /* Check for a discontinuity in dts. If the difference in dts
             * is more than 1000 times the average packet duration in the
             * sequence, we treat it as a discontinuity. */
            if (st->info->fps_last_dts != AV_NOPTS_VALUE &&
                st->info->fps_last_dts_idx > st->info->fps_first_dts_idx &&
                (pkt->dts - st->info->fps_last_dts) / 1000 >
                (st->info->fps_last_dts     - st->info->fps_first_dts) /
                (st->info->fps_last_dts_idx - st->info->fps_first_dts_idx)) {
                av_log(ic, AV_LOG_WARNING,
                       "DTS discontinuity in stream %d: packet %d with DTS "
                       "%"PRId64", packet %d with DTS %"PRId64"\n",
                       st->index, st->info->fps_last_dts_idx,
                       st->info->fps_last_dts, st->codec_info_nb_frames,
                       pkt->dts);
                st->info->fps_first_dts =
                st->info->fps_last_dts  = AV_NOPTS_VALUE;
            }

            /* update stored dts values */
            if (st->info->fps_first_dts == AV_NOPTS_VALUE) {
                st->info->fps_first_dts     = pkt->dts;
                st->info->fps_first_dts_idx = st->codec_info_nb_frames;
            }
            st->info->fps_last_dts     = pkt->dts;
            st->info->fps_last_dts_idx = st->codec_info_nb_frames;
<<<<<<< HEAD
        }
        if (st->codec_info_nb_frames>1) {
            int64_t t = 0;
            if (st->time_base.den > 0)
                t = av_rescale_q(st->info->codec_info_duration, st->time_base, AV_TIME_BASE_Q);
            if (st->avg_frame_rate.num > 0)
                t = FFMAX(t, av_rescale_q(st->codec_info_nb_frames, av_inv_q(st->avg_frame_rate), AV_TIME_BASE_Q));

            if (   t == 0
                && st->codec_info_nb_frames>30
                && st->info->fps_first_dts != AV_NOPTS_VALUE
                && st->info->fps_last_dts  != AV_NOPTS_VALUE)
                t = FFMAX(t, av_rescale_q(st->info->fps_last_dts - st->info->fps_first_dts, st->time_base, AV_TIME_BASE_Q));

            if (t >= ic->max_analyze_duration) {
                av_log(ic, AV_LOG_VERBOSE, "max_analyze_duration %d reached at %"PRId64" microseconds\n", ic->max_analyze_duration, t);
=======

            /* check max_analyze_duration */
            if (av_rescale_q(pkt->dts - st->info->fps_first_dts, st->time_base,
                             AV_TIME_BASE_Q) >= ic->max_analyze_duration) {
                av_log(ic, AV_LOG_WARNING, "max_analyze_duration %d reached\n",
                       ic->max_analyze_duration);
>>>>>>> db9d39b4
                break;
            }
            if (pkt->duration) {
                st->info->codec_info_duration        += pkt->duration;
                st->info->codec_info_duration_fields += st->parser && st->need_parsing && st->codec->ticks_per_frame ==2 ? st->parser->repeat_pict + 1 : 2;
            }
        }
#if FF_API_R_FRAME_RATE
        ff_rfps_add_frame(ic, st, pkt->dts);
#endif
        if (st->parser && st->parser->parser->split && !st->codec->extradata) {
            int i = st->parser->parser->split(st->codec, pkt->data, pkt->size);
            if (i > 0 && i < FF_MAX_EXTRADATA_SIZE) {
                if (ff_alloc_extradata(st->codec, i))
                    return AVERROR(ENOMEM);
                memcpy(st->codec->extradata, pkt->data,
                       st->codec->extradata_size);
            }
        }

        /* If still no information, we try to open the codec and to
         * decompress the frame. We try to avoid that in most cases as
         * it takes longer and uses more memory. For MPEG-4, we need to
         * decompress for QuickTime.
         *
         * If CODEC_CAP_CHANNEL_CONF is set this will force decoding of at
         * least one frame of codec data, this makes sure the codec initializes
         * the channel configuration and does not only trust the values from
         * the container. */
        try_decode_frame(ic, st, pkt,
                         (options && i < orig_nb_streams) ? &options[i] : NULL);

        st->codec_info_nb_frames++;
        count++;
    }

    if (flush_codecs) {
        AVPacket empty_pkt = { 0 };
        int err = 0;
        av_init_packet(&empty_pkt);

        for (i = 0; i < ic->nb_streams; i++) {

            st = ic->streams[i];

            /* flush the decoders */
            if (st->info->found_decoder == 1) {
                do {
                    err = try_decode_frame(ic, st, &empty_pkt,
                                            (options && i < orig_nb_streams)
                                            ? &options[i] : NULL);
                } while (err > 0 && !has_codec_parameters(st, NULL));

                if (err < 0) {
                    av_log(ic, AV_LOG_INFO,
                        "decoding for stream %d failed\n", st->index);
                }
            }
        }
    }

    // close codecs which were opened in try_decode_frame()
    for (i = 0; i < ic->nb_streams; i++) {
        st = ic->streams[i];
        avcodec_close(st->codec);
    }

    ff_rfps_calculate(ic);

    for (i = 0; i < ic->nb_streams; i++) {
        st = ic->streams[i];
        if (st->codec->codec_type == AVMEDIA_TYPE_VIDEO) {
            if (st->codec->codec_id == AV_CODEC_ID_RAWVIDEO && !st->codec->codec_tag && !st->codec->bits_per_coded_sample) {
                uint32_t tag= avcodec_pix_fmt_to_codec_tag(st->codec->pix_fmt);
                if (avpriv_find_pix_fmt(ff_raw_pix_fmt_tags, tag) == st->codec->pix_fmt)
                    st->codec->codec_tag= tag;
            }

            /* estimate average framerate if not set by demuxer */
            if (st->info->codec_info_duration_fields &&
                !st->avg_frame_rate.num &&
                st->info->codec_info_duration) {
                int best_fps      = 0;
                double best_error = 0.01;

                if (st->info->codec_info_duration        >= INT64_MAX / st->time_base.num / 2||
                    st->info->codec_info_duration_fields >= INT64_MAX / st->time_base.den ||
                    st->info->codec_info_duration        < 0)
                    continue;
                av_reduce(&st->avg_frame_rate.num, &st->avg_frame_rate.den,
                          st->info->codec_info_duration_fields * (int64_t) st->time_base.den,
                          st->info->codec_info_duration * 2 * (int64_t) st->time_base.num, 60000);

                /* Round guessed framerate to a "standard" framerate if it's
                 * within 1% of the original estimate. */
                for (j = 0; j < MAX_STD_TIMEBASES; j++) {
                    AVRational std_fps = { get_std_framerate(j), 12 * 1001 };
                    double error       = fabs(av_q2d(st->avg_frame_rate) /
                                              av_q2d(std_fps) - 1);

                    if (error < best_error) {
                        best_error = error;
                        best_fps   = std_fps.num;
                    }
                }
                if (best_fps)
                    av_reduce(&st->avg_frame_rate.num, &st->avg_frame_rate.den,
                              best_fps, 12 * 1001, INT_MAX);
            }

            if (!st->r_frame_rate.num) {
                if (    st->codec->time_base.den * (int64_t) st->time_base.num
                    <= st->codec->time_base.num * st->codec->ticks_per_frame * (int64_t) st->time_base.den) {
                    st->r_frame_rate.num = st->codec->time_base.den;
                    st->r_frame_rate.den = st->codec->time_base.num * st->codec->ticks_per_frame;
                } else {
                    st->r_frame_rate.num = st->time_base.den;
                    st->r_frame_rate.den = st->time_base.num;
                }
            }
        } else if (st->codec->codec_type == AVMEDIA_TYPE_AUDIO) {
            if (!st->codec->bits_per_coded_sample)
                st->codec->bits_per_coded_sample =
                    av_get_bits_per_sample(st->codec->codec_id);
            // set stream disposition based on audio service type
            switch (st->codec->audio_service_type) {
            case AV_AUDIO_SERVICE_TYPE_EFFECTS:
                st->disposition = AV_DISPOSITION_CLEAN_EFFECTS;
                break;
            case AV_AUDIO_SERVICE_TYPE_VISUALLY_IMPAIRED:
                st->disposition = AV_DISPOSITION_VISUAL_IMPAIRED;
                break;
            case AV_AUDIO_SERVICE_TYPE_HEARING_IMPAIRED:
                st->disposition = AV_DISPOSITION_HEARING_IMPAIRED;
                break;
            case AV_AUDIO_SERVICE_TYPE_COMMENTARY:
                st->disposition = AV_DISPOSITION_COMMENT;
                break;
            case AV_AUDIO_SERVICE_TYPE_KARAOKE:
                st->disposition = AV_DISPOSITION_KARAOKE;
                break;
            }
        }
    }

    if (ic->probesize)
    estimate_timings(ic, old_offset);

    if (ret >= 0 && ic->nb_streams)
        /* We could not have all the codec parameters before EOF. */
        ret = -1;
    for (i = 0; i < ic->nb_streams; i++) {
        const char *errmsg;
        st = ic->streams[i];
        if (!has_codec_parameters(st, &errmsg)) {
            char buf[256];
            avcodec_string(buf, sizeof(buf), st->codec, 0);
            av_log(ic, AV_LOG_WARNING,
                   "Could not find codec parameters for stream %d (%s): %s\n"
                   "Consider increasing the value for the 'analyzeduration' and 'probesize' options\n",
                   i, buf, errmsg);
        } else {
            ret = 0;
        }
    }

    compute_chapters_end(ic);

find_stream_info_err:
    for (i = 0; i < ic->nb_streams; i++) {
        st = ic->streams[i];
        if (ic->streams[i]->codec->codec_type != AVMEDIA_TYPE_AUDIO)
            ic->streams[i]->codec->thread_count = 0;
        if (st->info)
            av_freep(&st->info->duration_error);
        av_freep(&ic->streams[i]->info);
    }
    if (ic->pb)
        av_log(ic, AV_LOG_DEBUG, "After avformat_find_stream_info() pos: %"PRId64" bytes read:%"PRId64" seeks:%d frames:%d\n",
               avio_tell(ic->pb), ic->pb->bytes_read, ic->pb->seek_count, count);
    return ret;
}

AVProgram *av_find_program_from_stream(AVFormatContext *ic, AVProgram *last, int s)
{
    int i, j;

    for (i = 0; i < ic->nb_programs; i++) {
        if (ic->programs[i] == last) {
            last = NULL;
        } else {
            if (!last)
                for (j = 0; j < ic->programs[i]->nb_stream_indexes; j++)
                    if (ic->programs[i]->stream_index[j] == s)
                        return ic->programs[i];
        }
    }
    return NULL;
}

int av_find_best_stream(AVFormatContext *ic, enum AVMediaType type,
                        int wanted_stream_nb, int related_stream,
                        AVCodec **decoder_ret, int flags)
{
    int i, nb_streams = ic->nb_streams;
    int ret = AVERROR_STREAM_NOT_FOUND, best_count = -1, best_bitrate = -1, best_multiframe = -1, count, bitrate, multiframe;
    unsigned *program = NULL;
    AVCodec *decoder = NULL, *best_decoder = NULL;

    if (related_stream >= 0 && wanted_stream_nb < 0) {
        AVProgram *p = av_find_program_from_stream(ic, NULL, related_stream);
        if (p) {
            program    = p->stream_index;
            nb_streams = p->nb_stream_indexes;
        }
    }
    for (i = 0; i < nb_streams; i++) {
        int real_stream_index = program ? program[i] : i;
        AVStream *st          = ic->streams[real_stream_index];
        AVCodecContext *avctx = st->codec;
        if (avctx->codec_type != type)
            continue;
        if (wanted_stream_nb >= 0 && real_stream_index != wanted_stream_nb)
            continue;
        if (wanted_stream_nb != real_stream_index &&
            st->disposition & (AV_DISPOSITION_HEARING_IMPAIRED |
                               AV_DISPOSITION_VISUAL_IMPAIRED))
            continue;
        if (type == AVMEDIA_TYPE_AUDIO && !avctx->channels)
            continue;
        if (decoder_ret) {
            decoder = find_decoder(ic, st, st->codec->codec_id);
            if (!decoder) {
                if (ret < 0)
                    ret = AVERROR_DECODER_NOT_FOUND;
                continue;
            }
        }
        count = st->codec_info_nb_frames;
        bitrate = avctx->bit_rate;
        multiframe = FFMIN(5, count);
        if ((best_multiframe >  multiframe) ||
            (best_multiframe == multiframe && best_bitrate >  bitrate) ||
            (best_multiframe == multiframe && best_bitrate == bitrate && best_count >= count))
            continue;
        best_count   = count;
        best_bitrate = bitrate;
        best_multiframe = multiframe;
        ret          = real_stream_index;
        best_decoder = decoder;
        if (program && i == nb_streams - 1 && ret < 0) {
            program    = NULL;
            nb_streams = ic->nb_streams;
            /* no related stream found, try again with everything */
            i = 0;
        }
    }
    if (decoder_ret)
        *decoder_ret = best_decoder;
    return ret;
}

/*******************************************************/

int av_read_play(AVFormatContext *s)
{
    if (s->iformat->read_play)
        return s->iformat->read_play(s);
    if (s->pb)
        return avio_pause(s->pb, 0);
    return AVERROR(ENOSYS);
}

int av_read_pause(AVFormatContext *s)
{
    if (s->iformat->read_pause)
        return s->iformat->read_pause(s);
    if (s->pb)
        return avio_pause(s->pb, 1);
    return AVERROR(ENOSYS);
}

void ff_free_stream(AVFormatContext *s, AVStream *st) {
    av_assert0(s->nb_streams>0);
    av_assert0(s->streams[ s->nb_streams - 1 ] == st);

    if (st->parser) {
        av_parser_close(st->parser);
    }
    if (st->attached_pic.data)
        av_free_packet(&st->attached_pic);
    av_dict_free(&st->metadata);
    av_freep(&st->probe_data.buf);
    av_freep(&st->index_entries);
    av_freep(&st->codec->extradata);
    av_freep(&st->codec->subtitle_header);
    av_freep(&st->codec);
    av_freep(&st->priv_data);
    if (st->info)
        av_freep(&st->info->duration_error);
    av_freep(&st->info);
    av_freep(&s->streams[ --s->nb_streams ]);
}

void avformat_free_context(AVFormatContext *s)
{
    int i;

    if (!s)
        return;

    av_opt_free(s);
    if (s->iformat && s->iformat->priv_class && s->priv_data)
        av_opt_free(s->priv_data);

    for (i = s->nb_streams - 1; i >= 0; i--) {
        ff_free_stream(s, s->streams[i]);
    }
    for (i = s->nb_programs - 1; i >= 0; i--) {
        av_dict_free(&s->programs[i]->metadata);
        av_freep(&s->programs[i]->stream_index);
        av_freep(&s->programs[i]);
    }
    av_freep(&s->programs);
    av_freep(&s->priv_data);
    while (s->nb_chapters--) {
        av_dict_free(&s->chapters[s->nb_chapters]->metadata);
        av_freep(&s->chapters[s->nb_chapters]);
    }
    av_freep(&s->chapters);
    av_dict_free(&s->metadata);
    av_freep(&s->streams);
    av_freep(&s->internal);
    av_free(s);
}

#if FF_API_CLOSE_INPUT_FILE
void av_close_input_file(AVFormatContext *s)
{
    avformat_close_input(&s);
}
#endif

void avformat_close_input(AVFormatContext **ps)
{
    AVFormatContext *s;
    AVIOContext *pb;

    if (!ps || !*ps)
        return;

    s  = *ps;
    pb = s->pb;

    if ((s->iformat && s->iformat->flags & AVFMT_NOFILE) ||
        (s->flags & AVFMT_FLAG_CUSTOM_IO))
        pb = NULL;

    flush_packet_queue(s);

    if (s->iformat)
        if (s->iformat->read_close)
            s->iformat->read_close(s);

    avformat_free_context(s);

    *ps = NULL;

    avio_close(pb);
}

#if FF_API_NEW_STREAM
AVStream *av_new_stream(AVFormatContext *s, int id)
{
    AVStream *st = avformat_new_stream(s, NULL);
    if (st)
        st->id = id;
    return st;
}
#endif

AVStream *avformat_new_stream(AVFormatContext *s, const AVCodec *c)
{
    AVStream *st;
    int i;
    AVStream **streams;

    if (s->nb_streams >= INT_MAX/sizeof(*streams))
        return NULL;
    streams = av_realloc_array(s->streams, s->nb_streams + 1, sizeof(*streams));
    if (!streams)
        return NULL;
    s->streams = streams;

    st = av_mallocz(sizeof(AVStream));
    if (!st)
        return NULL;
    if (!(st->info = av_mallocz(sizeof(*st->info)))) {
        av_free(st);
        return NULL;
    }
    st->info->last_dts = AV_NOPTS_VALUE;

    st->codec = avcodec_alloc_context3(c);
    if (s->iformat)
        /* no default bitrate if decoding */
        st->codec->bit_rate = 0;
    st->index      = s->nb_streams;
    st->start_time = AV_NOPTS_VALUE;
    st->duration   = AV_NOPTS_VALUE;
    /* we set the current DTS to 0 so that formats without any timestamps
     * but durations get some timestamps, formats with some unknown
     * timestamps have their first few packets buffered and the
     * timestamps corrected before they are returned to the user */
    st->cur_dts       = s->iformat ? RELATIVE_TS_BASE : 0;
    st->first_dts     = AV_NOPTS_VALUE;
    st->probe_packets = MAX_PROBE_PACKETS;
    st->pts_wrap_reference = AV_NOPTS_VALUE;
    st->pts_wrap_behavior = AV_PTS_WRAP_IGNORE;

    /* default pts setting is MPEG-like */
    avpriv_set_pts_info(st, 33, 1, 90000);
    st->last_IP_pts = AV_NOPTS_VALUE;
    st->last_dts_for_order_check = AV_NOPTS_VALUE;
    for (i = 0; i < MAX_REORDER_DELAY + 1; i++)
        st->pts_buffer[i] = AV_NOPTS_VALUE;

    st->sample_aspect_ratio = (AVRational) { 0, 1 };

#if FF_API_R_FRAME_RATE
    st->info->last_dts      = AV_NOPTS_VALUE;
#endif
    st->info->fps_first_dts = AV_NOPTS_VALUE;
    st->info->fps_last_dts  = AV_NOPTS_VALUE;

    s->streams[s->nb_streams++] = st;
    return st;
}

AVProgram *av_new_program(AVFormatContext *ac, int id)
{
    AVProgram *program = NULL;
    int i;

    av_dlog(ac, "new_program: id=0x%04x\n", id);

    for (i = 0; i < ac->nb_programs; i++)
        if (ac->programs[i]->id == id)
            program = ac->programs[i];

    if (!program) {
        program = av_mallocz(sizeof(AVProgram));
        if (!program)
            return NULL;
        dynarray_add(&ac->programs, &ac->nb_programs, program);
        program->discard = AVDISCARD_NONE;
    }
    program->id = id;
    program->pts_wrap_reference = AV_NOPTS_VALUE;
    program->pts_wrap_behavior = AV_PTS_WRAP_IGNORE;

    program->start_time =
    program->end_time   = AV_NOPTS_VALUE;

    return program;
}

AVChapter *avpriv_new_chapter(AVFormatContext *s, int id, AVRational time_base,
                              int64_t start, int64_t end, const char *title)
{
    AVChapter *chapter = NULL;
    int i;

    for (i = 0; i < s->nb_chapters; i++)
        if (s->chapters[i]->id == id)
            chapter = s->chapters[i];

    if (!chapter) {
        chapter = av_mallocz(sizeof(AVChapter));
        if (!chapter)
            return NULL;
        dynarray_add(&s->chapters, &s->nb_chapters, chapter);
    }
    av_dict_set(&chapter->metadata, "title", title, 0);
    chapter->id        = id;
    chapter->time_base = time_base;
    chapter->start     = start;
    chapter->end       = end;

    return chapter;
}

void ff_program_add_stream_index(AVFormatContext *ac, int progid, unsigned idx)
{
    int i, j;
    AVProgram *program = NULL;
    void *tmp;

    if (idx >= ac->nb_streams) {
        av_log(ac, AV_LOG_ERROR, "stream index %d is not valid\n", idx);
        return;
    }

    for (i = 0; i < ac->nb_programs; i++) {
        if (ac->programs[i]->id != progid)
            continue;
        program = ac->programs[i];
        for (j = 0; j < program->nb_stream_indexes; j++)
            if (program->stream_index[j] == idx)
                return;

        tmp = av_realloc_array(program->stream_index, program->nb_stream_indexes+1, sizeof(unsigned int));
        if (!tmp)
            return;
        program->stream_index = tmp;
        program->stream_index[program->nb_stream_indexes++] = idx;
        return;
    }
}

static void print_fps(double d, const char *postfix)
{
    uint64_t v = lrintf(d * 100);
    if (v % 100)
        av_log(NULL, AV_LOG_INFO, ", %3.2f %s", d, postfix);
    else if (v % (100 * 1000))
        av_log(NULL, AV_LOG_INFO, ", %1.0f %s", d, postfix);
    else
        av_log(NULL, AV_LOG_INFO, ", %1.0fk %s", d / 1000, postfix);
}

static void dump_metadata(void *ctx, AVDictionary *m, const char *indent)
{
    if (m && !(av_dict_count(m) == 1 && av_dict_get(m, "language", NULL, 0))) {
        AVDictionaryEntry *tag = NULL;

        av_log(ctx, AV_LOG_INFO, "%sMetadata:\n", indent);
        while ((tag = av_dict_get(m, "", tag, AV_DICT_IGNORE_SUFFIX)))
            if (strcmp("language", tag->key)) {
                const char *p = tag->value;
                av_log(ctx, AV_LOG_INFO,
                       "%s  %-16s: ", indent, tag->key);
                while (*p) {
                    char tmp[256];
                    size_t len = strcspn(p, "\x8\xa\xb\xc\xd");
                    av_strlcpy(tmp, p, FFMIN(sizeof(tmp), len+1));
                    av_log(ctx, AV_LOG_INFO, "%s", tmp);
                    p += len;
                    if (*p == 0xd) av_log(ctx, AV_LOG_INFO, " ");
                    if (*p == 0xa) av_log(ctx, AV_LOG_INFO, "\n%s  %-16s: ", indent, "");
                    if (*p) p++;
                }
                av_log(ctx, AV_LOG_INFO, "\n");
            }
    }
}

/* "user interface" functions */
static void dump_stream_format(AVFormatContext *ic, int i,
                               int index, int is_output)
{
    char buf[256];
    int flags = (is_output ? ic->oformat->flags : ic->iformat->flags);
    AVStream *st = ic->streams[i];
    int g = av_gcd(st->time_base.num, st->time_base.den);
    AVDictionaryEntry *lang = av_dict_get(st->metadata, "language", NULL, 0);
    avcodec_string(buf, sizeof(buf), st->codec, is_output);
    av_log(NULL, AV_LOG_INFO, "    Stream #%d:%d", index, i);
    /* the pid is an important information, so we display it */
    /* XXX: add a generic system */
    if (flags & AVFMT_SHOW_IDS)
        av_log(NULL, AV_LOG_INFO, "[0x%x]", st->id);
    if (lang)
        av_log(NULL, AV_LOG_INFO, "(%s)", lang->value);
    av_log(NULL, AV_LOG_DEBUG, ", %d, %d/%d", st->codec_info_nb_frames,
           st->time_base.num / g, st->time_base.den / g);
    av_log(NULL, AV_LOG_INFO, ": %s", buf);
    if (st->sample_aspect_ratio.num && // default
        av_cmp_q(st->sample_aspect_ratio, st->codec->sample_aspect_ratio)) {
        AVRational display_aspect_ratio;
        av_reduce(&display_aspect_ratio.num, &display_aspect_ratio.den,
                  st->codec->width  * st->sample_aspect_ratio.num,
                  st->codec->height * st->sample_aspect_ratio.den,
                  1024 * 1024);
        av_log(NULL, AV_LOG_INFO, ", SAR %d:%d DAR %d:%d",
               st->sample_aspect_ratio.num, st->sample_aspect_ratio.den,
               display_aspect_ratio.num, display_aspect_ratio.den);
    }
    if (st->codec->codec_type == AVMEDIA_TYPE_VIDEO) {
        if (st->avg_frame_rate.den && st->avg_frame_rate.num)
            print_fps(av_q2d(st->avg_frame_rate), "fps");
#if FF_API_R_FRAME_RATE
        if (st->r_frame_rate.den && st->r_frame_rate.num)
            print_fps(av_q2d(st->r_frame_rate), "tbr");
#endif
        if (st->time_base.den && st->time_base.num)
            print_fps(1 / av_q2d(st->time_base), "tbn");
        if (st->codec->time_base.den && st->codec->time_base.num)
            print_fps(1 / av_q2d(st->codec->time_base), "tbc");
    }
    if (st->disposition & AV_DISPOSITION_DEFAULT)
        av_log(NULL, AV_LOG_INFO, " (default)");
    if (st->disposition & AV_DISPOSITION_DUB)
        av_log(NULL, AV_LOG_INFO, " (dub)");
    if (st->disposition & AV_DISPOSITION_ORIGINAL)
        av_log(NULL, AV_LOG_INFO, " (original)");
    if (st->disposition & AV_DISPOSITION_COMMENT)
        av_log(NULL, AV_LOG_INFO, " (comment)");
    if (st->disposition & AV_DISPOSITION_LYRICS)
        av_log(NULL, AV_LOG_INFO, " (lyrics)");
    if (st->disposition & AV_DISPOSITION_KARAOKE)
        av_log(NULL, AV_LOG_INFO, " (karaoke)");
    if (st->disposition & AV_DISPOSITION_FORCED)
        av_log(NULL, AV_LOG_INFO, " (forced)");
    if (st->disposition & AV_DISPOSITION_HEARING_IMPAIRED)
        av_log(NULL, AV_LOG_INFO, " (hearing impaired)");
    if (st->disposition & AV_DISPOSITION_VISUAL_IMPAIRED)
        av_log(NULL, AV_LOG_INFO, " (visual impaired)");
    if (st->disposition & AV_DISPOSITION_CLEAN_EFFECTS)
        av_log(NULL, AV_LOG_INFO, " (clean effects)");
    av_log(NULL, AV_LOG_INFO, "\n");
    dump_metadata(NULL, st->metadata, "    ");
}

void av_dump_format(AVFormatContext *ic, int index,
                    const char *url, int is_output)
{
    int i;
    uint8_t *printed = ic->nb_streams ? av_mallocz(ic->nb_streams) : NULL;
    if (ic->nb_streams && !printed)
        return;

    av_log(NULL, AV_LOG_INFO, "%s #%d, %s, %s '%s':\n",
           is_output ? "Output" : "Input",
           index,
           is_output ? ic->oformat->name : ic->iformat->name,
           is_output ? "to" : "from", url);
    dump_metadata(NULL, ic->metadata, "  ");
    if (!is_output) {
        av_log(NULL, AV_LOG_INFO, "  Duration: ");
        if (ic->duration != AV_NOPTS_VALUE) {
            int hours, mins, secs, us;
            int64_t duration = ic->duration + 5000;
            secs  = duration / AV_TIME_BASE;
            us    = duration % AV_TIME_BASE;
            mins  = secs / 60;
            secs %= 60;
            hours = mins / 60;
            mins %= 60;
            av_log(NULL, AV_LOG_INFO, "%02d:%02d:%02d.%02d", hours, mins, secs,
                   (100 * us) / AV_TIME_BASE);
        } else {
            av_log(NULL, AV_LOG_INFO, "N/A");
        }
        if (ic->start_time != AV_NOPTS_VALUE) {
            int secs, us;
            av_log(NULL, AV_LOG_INFO, ", start: ");
            secs = ic->start_time / AV_TIME_BASE;
            us   = abs(ic->start_time % AV_TIME_BASE);
            av_log(NULL, AV_LOG_INFO, "%d.%06d",
                   secs, (int) av_rescale(us, 1000000, AV_TIME_BASE));
        }
        av_log(NULL, AV_LOG_INFO, ", bitrate: ");
        if (ic->bit_rate)
            av_log(NULL, AV_LOG_INFO, "%d kb/s", ic->bit_rate / 1000);
        else
            av_log(NULL, AV_LOG_INFO, "N/A");
        av_log(NULL, AV_LOG_INFO, "\n");
    }
    for (i = 0; i < ic->nb_chapters; i++) {
        AVChapter *ch = ic->chapters[i];
        av_log(NULL, AV_LOG_INFO, "    Chapter #%d.%d: ", index, i);
        av_log(NULL, AV_LOG_INFO,
               "start %f, ", ch->start * av_q2d(ch->time_base));
        av_log(NULL, AV_LOG_INFO,
               "end %f\n", ch->end * av_q2d(ch->time_base));

        dump_metadata(NULL, ch->metadata, "    ");
    }
    if (ic->nb_programs) {
        int j, k, total = 0;
        for (j = 0; j < ic->nb_programs; j++) {
            AVDictionaryEntry *name = av_dict_get(ic->programs[j]->metadata,
                                                  "name", NULL, 0);
            av_log(NULL, AV_LOG_INFO, "  Program %d %s\n", ic->programs[j]->id,
                   name ? name->value : "");
            dump_metadata(NULL, ic->programs[j]->metadata, "    ");
            for (k = 0; k < ic->programs[j]->nb_stream_indexes; k++) {
                dump_stream_format(ic, ic->programs[j]->stream_index[k],
                                   index, is_output);
                printed[ic->programs[j]->stream_index[k]] = 1;
            }
            total += ic->programs[j]->nb_stream_indexes;
        }
        if (total < ic->nb_streams)
            av_log(NULL, AV_LOG_INFO, "  No Program\n");
    }
    for (i = 0; i < ic->nb_streams; i++)
        if (!printed[i])
            dump_stream_format(ic, i, index, is_output);

    av_free(printed);
}

uint64_t ff_ntp_time(void)
{
    return (av_gettime() / 1000) * 1000 + NTP_OFFSET_US;
}

int av_get_frame_filename(char *buf, int buf_size, const char *path, int number)
{
    const char *p;
    char *q, buf1[20], c;
    int nd, len, percentd_found;

    q = buf;
    p = path;
    percentd_found = 0;
    for (;;) {
        c = *p++;
        if (c == '\0')
            break;
        if (c == '%') {
            do {
                nd = 0;
                while (av_isdigit(*p))
                    nd = nd * 10 + *p++ - '0';
                c = *p++;
            } while (av_isdigit(c));

            switch (c) {
            case '%':
                goto addchar;
            case 'd':
                if (percentd_found)
                    goto fail;
                percentd_found = 1;
                snprintf(buf1, sizeof(buf1), "%0*d", nd, number);
                len = strlen(buf1);
                if ((q - buf + len) > buf_size - 1)
                    goto fail;
                memcpy(q, buf1, len);
                q += len;
                break;
            default:
                goto fail;
            }
        } else {
addchar:
            if ((q - buf) < buf_size - 1)
                *q++ = c;
        }
    }
    if (!percentd_found)
        goto fail;
    *q = '\0';
    return 0;
fail:
    *q = '\0';
    return -1;
}

#define HEXDUMP_PRINT(...)                      \
    do {                                        \
        if (!f)                                 \
            av_log(avcl, level, __VA_ARGS__);   \
        else                                    \
            fprintf(f, __VA_ARGS__);            \
    } while (0)

static void hex_dump_internal(void *avcl, FILE *f, int level,
                              const uint8_t *buf, int size)
{
    int len, i, j, c;

    for (i = 0; i < size; i += 16) {
        len = size - i;
        if (len > 16)
            len = 16;
        HEXDUMP_PRINT("%08x ", i);
        for (j = 0; j < 16; j++) {
            if (j < len)
                HEXDUMP_PRINT(" %02x", buf[i + j]);
            else
                HEXDUMP_PRINT("   ");
        }
        HEXDUMP_PRINT(" ");
        for (j = 0; j < len; j++) {
            c = buf[i + j];
            if (c < ' ' || c > '~')
                c = '.';
            HEXDUMP_PRINT("%c", c);
        }
        HEXDUMP_PRINT("\n");
    }
}

void av_hex_dump(FILE *f, const uint8_t *buf, int size)
{
    hex_dump_internal(NULL, f, 0, buf, size);
}

void av_hex_dump_log(void *avcl, int level, const uint8_t *buf, int size)
{
    hex_dump_internal(avcl, NULL, level, buf, size);
}

static void pkt_dump_internal(void *avcl, FILE *f, int level, AVPacket *pkt,
                              int dump_payload, AVRational time_base)
{
    HEXDUMP_PRINT("stream #%d:\n", pkt->stream_index);
    HEXDUMP_PRINT("  keyframe=%d\n", (pkt->flags & AV_PKT_FLAG_KEY) != 0);
    HEXDUMP_PRINT("  duration=%0.3f\n", pkt->duration * av_q2d(time_base));
    /* DTS is _always_ valid after av_read_frame() */
    HEXDUMP_PRINT("  dts=");
    if (pkt->dts == AV_NOPTS_VALUE)
        HEXDUMP_PRINT("N/A");
    else
        HEXDUMP_PRINT("%0.3f", pkt->dts * av_q2d(time_base));
    /* PTS may not be known if B-frames are present. */
    HEXDUMP_PRINT("  pts=");
    if (pkt->pts == AV_NOPTS_VALUE)
        HEXDUMP_PRINT("N/A");
    else
        HEXDUMP_PRINT("%0.3f", pkt->pts * av_q2d(time_base));
    HEXDUMP_PRINT("\n");
    HEXDUMP_PRINT("  size=%d\n", pkt->size);
    if (dump_payload)
        av_hex_dump(f, pkt->data, pkt->size);
}

void av_pkt_dump2(FILE *f, AVPacket *pkt, int dump_payload, AVStream *st)
{
    pkt_dump_internal(NULL, f, 0, pkt, dump_payload, st->time_base);
}

void av_pkt_dump_log2(void *avcl, int level, AVPacket *pkt, int dump_payload,
                      AVStream *st)
{
    pkt_dump_internal(avcl, NULL, level, pkt, dump_payload, st->time_base);
}

void av_url_split(char *proto, int proto_size,
                  char *authorization, int authorization_size,
                  char *hostname, int hostname_size,
                  int *port_ptr, char *path, int path_size, const char *url)
{
    const char *p, *ls, *ls2, *at, *at2, *col, *brk;

    if (port_ptr)
        *port_ptr = -1;
    if (proto_size > 0)
        proto[0] = 0;
    if (authorization_size > 0)
        authorization[0] = 0;
    if (hostname_size > 0)
        hostname[0] = 0;
    if (path_size > 0)
        path[0] = 0;

    /* parse protocol */
    if ((p = strchr(url, ':'))) {
        av_strlcpy(proto, url, FFMIN(proto_size, p + 1 - url));
        p++; /* skip ':' */
        if (*p == '/')
            p++;
        if (*p == '/')
            p++;
    } else {
        /* no protocol means plain filename */
        av_strlcpy(path, url, path_size);
        return;
    }

    /* separate path from hostname */
    ls = strchr(p, '/');
    ls2 = strchr(p, '?');
    if (!ls)
        ls = ls2;
    else if (ls && ls2)
        ls = FFMIN(ls, ls2);
    if (ls)
        av_strlcpy(path, ls, path_size);
    else
        ls = &p[strlen(p)];  // XXX

    /* the rest is hostname, use that to parse auth/port */
    if (ls != p) {
        /* authorization (user[:pass]@hostname) */
        at2 = p;
        while ((at = strchr(p, '@')) && at < ls) {
            av_strlcpy(authorization, at2,
                       FFMIN(authorization_size, at + 1 - at2));
            p = at + 1; /* skip '@' */
        }

        if (*p == '[' && (brk = strchr(p, ']')) && brk < ls) {
            /* [host]:port */
            av_strlcpy(hostname, p + 1,
                       FFMIN(hostname_size, brk - p));
            if (brk[1] == ':' && port_ptr)
                *port_ptr = atoi(brk + 2);
        } else if ((col = strchr(p, ':')) && col < ls) {
            av_strlcpy(hostname, p,
                       FFMIN(col + 1 - p, hostname_size));
            if (port_ptr)
                *port_ptr = atoi(col + 1);
        } else
            av_strlcpy(hostname, p,
                       FFMIN(ls + 1 - p, hostname_size));
    }
}

char *ff_data_to_hex(char *buff, const uint8_t *src, int s, int lowercase)
{
    int i;
    static const char hex_table_uc[16] = { '0', '1', '2', '3',
                                           '4', '5', '6', '7',
                                           '8', '9', 'A', 'B',
                                           'C', 'D', 'E', 'F' };
    static const char hex_table_lc[16] = { '0', '1', '2', '3',
                                           '4', '5', '6', '7',
                                           '8', '9', 'a', 'b',
                                           'c', 'd', 'e', 'f' };
    const char *hex_table = lowercase ? hex_table_lc : hex_table_uc;

    for (i = 0; i < s; i++) {
        buff[i * 2]     = hex_table[src[i] >> 4];
        buff[i * 2 + 1] = hex_table[src[i] & 0xF];
    }

    return buff;
}

int ff_hex_to_data(uint8_t *data, const char *p)
{
    int c, len, v;

    len = 0;
    v   = 1;
    for (;;) {
        p += strspn(p, SPACE_CHARS);
        if (*p == '\0')
            break;
        c = av_toupper((unsigned char) *p++);
        if (c >= '0' && c <= '9')
            c = c - '0';
        else if (c >= 'A' && c <= 'F')
            c = c - 'A' + 10;
        else
            break;
        v = (v << 4) | c;
        if (v & 0x100) {
            if (data)
                data[len] = v;
            len++;
            v = 1;
        }
    }
    return len;
}

#if FF_API_SET_PTS_INFO
void av_set_pts_info(AVStream *s, int pts_wrap_bits,
                     unsigned int pts_num, unsigned int pts_den)
{
    avpriv_set_pts_info(s, pts_wrap_bits, pts_num, pts_den);
}
#endif

void avpriv_set_pts_info(AVStream *s, int pts_wrap_bits,
                         unsigned int pts_num, unsigned int pts_den)
{
    AVRational new_tb;
    if (av_reduce(&new_tb.num, &new_tb.den, pts_num, pts_den, INT_MAX)) {
        if (new_tb.num != pts_num)
            av_log(NULL, AV_LOG_DEBUG,
                   "st:%d removing common factor %d from timebase\n",
                   s->index, pts_num / new_tb.num);
    } else
        av_log(NULL, AV_LOG_WARNING,
               "st:%d has too large timebase, reducing\n", s->index);

    if (new_tb.num <= 0 || new_tb.den <= 0) {
        av_log(NULL, AV_LOG_ERROR,
               "Ignoring attempt to set invalid timebase %d/%d for st:%d\n",
               new_tb.num, new_tb.den,
               s->index);
        return;
    }
    s->time_base     = new_tb;
    av_codec_set_pkt_timebase(s->codec, new_tb);
    s->pts_wrap_bits = pts_wrap_bits;
}

void ff_parse_key_value(const char *str, ff_parse_key_val_cb callback_get_buf,
                        void *context)
{
    const char *ptr = str;

    /* Parse key=value pairs. */
    for (;;) {
        const char *key;
        char *dest = NULL, *dest_end;
        int key_len, dest_len = 0;

        /* Skip whitespace and potential commas. */
        while (*ptr && (av_isspace(*ptr) || *ptr == ','))
            ptr++;
        if (!*ptr)
            break;

        key = ptr;

        if (!(ptr = strchr(key, '=')))
            break;
        ptr++;
        key_len = ptr - key;

        callback_get_buf(context, key, key_len, &dest, &dest_len);
        dest_end = dest + dest_len - 1;

        if (*ptr == '\"') {
            ptr++;
            while (*ptr && *ptr != '\"') {
                if (*ptr == '\\') {
                    if (!ptr[1])
                        break;
                    if (dest && dest < dest_end)
                        *dest++ = ptr[1];
                    ptr += 2;
                } else {
                    if (dest && dest < dest_end)
                        *dest++ = *ptr;
                    ptr++;
                }
            }
            if (*ptr == '\"')
                ptr++;
        } else {
            for (; *ptr && !(av_isspace(*ptr) || *ptr == ','); ptr++)
                if (dest && dest < dest_end)
                    *dest++ = *ptr;
        }
        if (dest)
            *dest = 0;
    }
}

int ff_find_stream_index(AVFormatContext *s, int id)
{
    int i;
    for (i = 0; i < s->nb_streams; i++)
        if (s->streams[i]->id == id)
            return i;
    return -1;
}

int64_t ff_iso8601_to_unix_time(const char *datestr)
{
    struct tm time1 = { 0 }, time2 = { 0 };
    char *ret1, *ret2;
    ret1 = av_small_strptime(datestr, "%Y - %m - %d %H:%M:%S", &time1);
    ret2 = av_small_strptime(datestr, "%Y - %m - %dT%H:%M:%S", &time2);
    if (ret2 && !ret1)
        return av_timegm(&time2);
    else
        return av_timegm(&time1);
}

int avformat_query_codec(AVOutputFormat *ofmt, enum AVCodecID codec_id,
                         int std_compliance)
{
    if (ofmt) {
        if (ofmt->query_codec)
            return ofmt->query_codec(codec_id, std_compliance);
        else if (ofmt->codec_tag)
            return !!av_codec_get_tag(ofmt->codec_tag, codec_id);
        else if (codec_id == ofmt->video_codec ||
                 codec_id == ofmt->audio_codec ||
                 codec_id == ofmt->subtitle_codec)
            return 1;
    }
    return AVERROR_PATCHWELCOME;
}

int avformat_network_init(void)
{
#if CONFIG_NETWORK
    int ret;
    ff_network_inited_globally = 1;
    if ((ret = ff_network_init()) < 0)
        return ret;
    ff_tls_init();
#endif
    return 0;
}

int avformat_network_deinit(void)
{
#if CONFIG_NETWORK
    ff_network_close();
    ff_tls_deinit();
#endif
    return 0;
}

int ff_add_param_change(AVPacket *pkt, int32_t channels,
                        uint64_t channel_layout, int32_t sample_rate,
                        int32_t width, int32_t height)
{
    uint32_t flags = 0;
    int size = 4;
    uint8_t *data;
    if (!pkt)
        return AVERROR(EINVAL);
    if (channels) {
        size  += 4;
        flags |= AV_SIDE_DATA_PARAM_CHANGE_CHANNEL_COUNT;
    }
    if (channel_layout) {
        size  += 8;
        flags |= AV_SIDE_DATA_PARAM_CHANGE_CHANNEL_LAYOUT;
    }
    if (sample_rate) {
        size  += 4;
        flags |= AV_SIDE_DATA_PARAM_CHANGE_SAMPLE_RATE;
    }
    if (width || height) {
        size  += 8;
        flags |= AV_SIDE_DATA_PARAM_CHANGE_DIMENSIONS;
    }
    data = av_packet_new_side_data(pkt, AV_PKT_DATA_PARAM_CHANGE, size);
    if (!data)
        return AVERROR(ENOMEM);
    bytestream_put_le32(&data, flags);
    if (channels)
        bytestream_put_le32(&data, channels);
    if (channel_layout)
        bytestream_put_le64(&data, channel_layout);
    if (sample_rate)
        bytestream_put_le32(&data, sample_rate);
    if (width || height) {
        bytestream_put_le32(&data, width);
        bytestream_put_le32(&data, height);
    }
    return 0;
}

AVRational av_guess_sample_aspect_ratio(AVFormatContext *format, AVStream *stream, AVFrame *frame)
{
    AVRational undef = {0, 1};
    AVRational stream_sample_aspect_ratio = stream ? stream->sample_aspect_ratio : undef;
    AVRational codec_sample_aspect_ratio  = stream && stream->codec ? stream->codec->sample_aspect_ratio : undef;
    AVRational frame_sample_aspect_ratio  = frame  ? frame->sample_aspect_ratio  : codec_sample_aspect_ratio;

    av_reduce(&stream_sample_aspect_ratio.num, &stream_sample_aspect_ratio.den,
               stream_sample_aspect_ratio.num,  stream_sample_aspect_ratio.den, INT_MAX);
    if (stream_sample_aspect_ratio.num <= 0 || stream_sample_aspect_ratio.den <= 0)
        stream_sample_aspect_ratio = undef;

    av_reduce(&frame_sample_aspect_ratio.num, &frame_sample_aspect_ratio.den,
               frame_sample_aspect_ratio.num,  frame_sample_aspect_ratio.den, INT_MAX);
    if (frame_sample_aspect_ratio.num <= 0 || frame_sample_aspect_ratio.den <= 0)
        frame_sample_aspect_ratio = undef;

    if (stream_sample_aspect_ratio.num)
        return stream_sample_aspect_ratio;
    else
        return frame_sample_aspect_ratio;
}

AVRational av_guess_frame_rate(AVFormatContext *format, AVStream *st, AVFrame *frame)
{
    AVRational fr = st->r_frame_rate;
    AVRational codec_fr = av_inv_q(st->codec->time_base);
    AVRational   avg_fr = st->avg_frame_rate;

    if (avg_fr.num > 0 && avg_fr.den > 0 && fr.num > 0 && fr.den > 0 &&
        av_q2d(avg_fr) < 70 && av_q2d(fr) > 210) {
        fr = avg_fr;
    }


    if (st->codec->ticks_per_frame > 1) {
        codec_fr.den *= st->codec->ticks_per_frame;
        if (   codec_fr.num > 0 && codec_fr.den > 0 && av_q2d(codec_fr) < av_q2d(fr)*0.7
            && fabs(1.0 - av_q2d(av_div_q(avg_fr, fr))) > 0.1)
            fr = codec_fr;
    }

    return fr;
}

int avformat_match_stream_specifier(AVFormatContext *s, AVStream *st,
                                    const char *spec)
{
    if (*spec <= '9' && *spec >= '0') /* opt:index */
        return strtol(spec, NULL, 0) == st->index;
    else if (*spec == 'v' || *spec == 'a' || *spec == 's' || *spec == 'd' ||
             *spec == 't') { /* opt:[vasdt] */
        enum AVMediaType type;

        switch (*spec++) {
        case 'v': type = AVMEDIA_TYPE_VIDEO;      break;
        case 'a': type = AVMEDIA_TYPE_AUDIO;      break;
        case 's': type = AVMEDIA_TYPE_SUBTITLE;   break;
        case 'd': type = AVMEDIA_TYPE_DATA;       break;
        case 't': type = AVMEDIA_TYPE_ATTACHMENT; break;
        default:  av_assert0(0);
        }
        if (type != st->codec->codec_type)
            return 0;
        if (*spec++ == ':') { /* possibly followed by :index */
            int i, index = strtol(spec, NULL, 0);
            for (i = 0; i < s->nb_streams; i++)
                if (s->streams[i]->codec->codec_type == type && index-- == 0)
                   return i == st->index;
            return 0;
        }
        return 1;
    } else if (*spec == 'p' && *(spec + 1) == ':') {
        int prog_id, i, j;
        char *endptr;
        spec += 2;
        prog_id = strtol(spec, &endptr, 0);
        for (i = 0; i < s->nb_programs; i++) {
            if (s->programs[i]->id != prog_id)
                continue;

            if (*endptr++ == ':') {
                int stream_idx = strtol(endptr, NULL, 0);
                return stream_idx >= 0 &&
                    stream_idx < s->programs[i]->nb_stream_indexes &&
                    st->index == s->programs[i]->stream_index[stream_idx];
            }

            for (j = 0; j < s->programs[i]->nb_stream_indexes; j++)
                if (st->index == s->programs[i]->stream_index[j])
                    return 1;
        }
        return 0;
    } else if (*spec == '#') {
        int sid;
        char *endptr;
        sid = strtol(spec + 1, &endptr, 0);
        if (!*endptr)
            return st->id == sid;
    } else if (!*spec) /* empty specifier, matches everything */
        return 1;

    av_log(s, AV_LOG_ERROR, "Invalid stream specifier: %s.\n", spec);
    return AVERROR(EINVAL);
}

int ff_generate_avci_extradata(AVStream *st)
{
    static const uint8_t avci100_1080p_extradata[] = {
        // SPS
        0x00, 0x00, 0x00, 0x01, 0x67, 0x7a, 0x10, 0x29,
        0xb6, 0xd4, 0x20, 0x22, 0x33, 0x19, 0xc6, 0x63,
        0x23, 0x21, 0x01, 0x11, 0x98, 0xce, 0x33, 0x19,
        0x18, 0x21, 0x02, 0x56, 0xb9, 0x3d, 0x7d, 0x7e,
        0x4f, 0xe3, 0x3f, 0x11, 0xf1, 0x9e, 0x08, 0xb8,
        0x8c, 0x54, 0x43, 0xc0, 0x78, 0x02, 0x27, 0xe2,
        0x70, 0x1e, 0x30, 0x10, 0x10, 0x14, 0x00, 0x00,
        0x03, 0x00, 0x04, 0x00, 0x00, 0x03, 0x00, 0xca,
        0x10, 0x00, 0x00, 0x00, 0x00, 0x00, 0x00, 0x00,
        // PPS
        0x00, 0x00, 0x00, 0x01, 0x68, 0xce, 0x33, 0x48,
        0xd0
    };
    static const uint8_t avci100_1080i_extradata[] = {
        // SPS
        0x00, 0x00, 0x00, 0x01, 0x67, 0x7a, 0x10, 0x29,
        0xb6, 0xd4, 0x20, 0x22, 0x33, 0x19, 0xc6, 0x63,
        0x23, 0x21, 0x01, 0x11, 0x98, 0xce, 0x33, 0x19,
        0x18, 0x21, 0x03, 0x3a, 0x46, 0x65, 0x6a, 0x65,
        0x24, 0xad, 0xe9, 0x12, 0x32, 0x14, 0x1a, 0x26,
        0x34, 0xad, 0xa4, 0x41, 0x82, 0x23, 0x01, 0x50,
        0x2b, 0x1a, 0x24, 0x69, 0x48, 0x30, 0x40, 0x2e,
        0x11, 0x12, 0x08, 0xc6, 0x8c, 0x04, 0x41, 0x28,
        0x4c, 0x34, 0xf0, 0x1e, 0x01, 0x13, 0xf2, 0xe0,
        0x3c, 0x60, 0x20, 0x20, 0x28, 0x00, 0x00, 0x03,
        0x00, 0x08, 0x00, 0x00, 0x03, 0x01, 0x94, 0x00,
        // PPS
        0x00, 0x00, 0x00, 0x01, 0x68, 0xce, 0x33, 0x48,
        0xd0
    };
    static const uint8_t avci50_1080i_extradata[] = {
        // SPS
        0x00, 0x00, 0x00, 0x01, 0x67, 0x6e, 0x10, 0x28,
        0xa6, 0xd4, 0x20, 0x32, 0x33, 0x0c, 0x71, 0x18,
        0x88, 0x62, 0x10, 0x19, 0x19, 0x86, 0x38, 0x8c,
        0x44, 0x30, 0x21, 0x02, 0x56, 0x4e, 0x6e, 0x61,
        0x87, 0x3e, 0x73, 0x4d, 0x98, 0x0c, 0x03, 0x06,
        0x9c, 0x0b, 0x73, 0xe6, 0xc0, 0xb5, 0x18, 0x63,
        0x0d, 0x39, 0xe0, 0x5b, 0x02, 0xd4, 0xc6, 0x19,
        0x1a, 0x79, 0x8c, 0x32, 0x34, 0x24, 0xf0, 0x16,
        0x81, 0x13, 0xf7, 0xff, 0x80, 0x02, 0x00, 0x01,
        0xf1, 0x80, 0x80, 0x80, 0xa0, 0x00, 0x00, 0x03,
        0x00, 0x20, 0x00, 0x00, 0x06, 0x50, 0x80, 0x00,
        // PPS
        0x00, 0x00, 0x00, 0x01, 0x68, 0xee, 0x31, 0x12,
        0x11
    };
    static const uint8_t avci100_720p_extradata[] = {
        // SPS
        0x00, 0x00, 0x00, 0x01, 0x67, 0x7a, 0x10, 0x29,
        0xb6, 0xd4, 0x20, 0x2a, 0x33, 0x1d, 0xc7, 0x62,
        0xa1, 0x08, 0x40, 0x54, 0x66, 0x3b, 0x8e, 0xc5,
        0x42, 0x02, 0x10, 0x25, 0x64, 0x2c, 0x89, 0xe8,
        0x85, 0xe4, 0x21, 0x4b, 0x90, 0x83, 0x06, 0x95,
        0xd1, 0x06, 0x46, 0x97, 0x20, 0xc8, 0xd7, 0x43,
        0x08, 0x11, 0xc2, 0x1e, 0x4c, 0x91, 0x0f, 0x01,
        0x40, 0x16, 0xec, 0x07, 0x8c, 0x04, 0x04, 0x05,
        0x00, 0x00, 0x03, 0x00, 0x01, 0x00, 0x00, 0x03,
        0x00, 0x64, 0x84, 0x00, 0x00, 0x00, 0x00, 0x00,
        // PPS
        0x00, 0x00, 0x00, 0x01, 0x68, 0xce, 0x31, 0x12,
        0x11
    };

    const uint8_t *data = NULL;
    int size            = 0;

    if (st->codec->width == 1920) {
        if (st->codec->field_order == AV_FIELD_PROGRESSIVE) {
            data = avci100_1080p_extradata;
            size = sizeof(avci100_1080p_extradata);
        } else {
            data = avci100_1080i_extradata;
            size = sizeof(avci100_1080i_extradata);
        }
    } else if (st->codec->width == 1440) {
        data = avci50_1080i_extradata;
        size = sizeof(avci50_1080i_extradata);
    } else if (st->codec->width == 1280) {
        data = avci100_720p_extradata;
        size = sizeof(avci100_720p_extradata);
    }

    if (!size)
        return 0;

    av_freep(&st->codec->extradata);
    if (ff_alloc_extradata(st->codec, size))
        return AVERROR(ENOMEM);
    memcpy(st->codec->extradata, data, size);

    return 0;
}<|MERGE_RESOLUTION|>--- conflicted
+++ resolved
@@ -3208,7 +3208,6 @@
             }
             st->info->fps_last_dts     = pkt->dts;
             st->info->fps_last_dts_idx = st->codec_info_nb_frames;
-<<<<<<< HEAD
         }
         if (st->codec_info_nb_frames>1) {
             int64_t t = 0;
@@ -3224,15 +3223,9 @@
                 t = FFMAX(t, av_rescale_q(st->info->fps_last_dts - st->info->fps_first_dts, st->time_base, AV_TIME_BASE_Q));
 
             if (t >= ic->max_analyze_duration) {
-                av_log(ic, AV_LOG_VERBOSE, "max_analyze_duration %d reached at %"PRId64" microseconds\n", ic->max_analyze_duration, t);
-=======
-
-            /* check max_analyze_duration */
-            if (av_rescale_q(pkt->dts - st->info->fps_first_dts, st->time_base,
-                             AV_TIME_BASE_Q) >= ic->max_analyze_duration) {
-                av_log(ic, AV_LOG_WARNING, "max_analyze_duration %d reached\n",
-                       ic->max_analyze_duration);
->>>>>>> db9d39b4
+                av_log(ic, AV_LOG_VERBOSE, "max_analyze_duration %d reached at %"PRId64" microseconds\n",
+                       ic->max_analyze_duration,
+                       t);
                 break;
             }
             if (pkt->duration) {
