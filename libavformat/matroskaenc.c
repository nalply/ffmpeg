/*
 * Matroska muxer
 * Copyright (c) 2007 David Conrad
 *
 * This file is part of FFmpeg.
 *
 * FFmpeg is free software; you can redistribute it and/or
 * modify it under the terms of the GNU Lesser General Public
 * License as published by the Free Software Foundation; either
 * version 2.1 of the License, or (at your option) any later version.
 *
 * FFmpeg is distributed in the hope that it will be useful,
 * but WITHOUT ANY WARRANTY; without even the implied warranty of
 * MERCHANTABILITY or FITNESS FOR A PARTICULAR PURPOSE.  See the GNU
 * Lesser General Public License for more details.
 *
 * You should have received a copy of the GNU Lesser General Public
 * License along with FFmpeg; if not, write to the Free Software
 * Foundation, Inc., 51 Franklin Street, Fifth Floor, Boston, MA 02110-1301 USA
 */

#include "avc.h"
#include "avformat.h"
#include "avio_internal.h"
#include "avlanguage.h"
#include "flacenc.h"
#include "internal.h"
#include "isom.h"
#include "matroska.h"
#include "riff.h"
#include "wv.h"

#include "libavutil/avstring.h"
#include "libavutil/dict.h"
#include "libavutil/intfloat.h"
#include "libavutil/intreadwrite.h"
#include "libavutil/lfg.h"
#include "libavutil/mathematics.h"
#include "libavutil/opt.h"
#include "libavutil/random_seed.h"
#include "libavutil/samplefmt.h"
#include "libavutil/sha.h"

#include "libavcodec/xiph.h"
#include "libavcodec/mpeg4audio.h"

typedef struct ebml_master {
    int64_t         pos;                ///< absolute offset in the file where the master's elements start
    int             sizebytes;          ///< how many bytes were reserved for the size
} ebml_master;

typedef struct mkv_seekhead_entry {
    unsigned int    elementid;
    uint64_t        segmentpos;
} mkv_seekhead_entry;

typedef struct mkv_seekhead {
    int64_t                 filepos;
    int64_t                 segment_offset;     ///< the file offset to the beginning of the segment
    int                     reserved_size;      ///< -1 if appending to file
    int                     max_entries;
    mkv_seekhead_entry      *entries;
    int                     num_entries;
} mkv_seekhead;

typedef struct {
    uint64_t        pts;
    int             tracknum;
    int64_t         cluster_pos;        ///< file offset of the cluster containing the block
    int64_t         relative_pos;       ///< relative offset from the position of the cluster containing the block
} mkv_cuepoint;

typedef struct {
    int64_t         segment_offset;
    mkv_cuepoint    *entries;
    int             num_entries;
} mkv_cues;

typedef struct {
    int             write_dts;
    int             has_cue;
} mkv_track;

#define MODE_MATROSKAv2 0x01
#define MODE_WEBM       0x02

typedef struct MatroskaMuxContext {
    const AVClass  *class;
    int             mode;
    AVIOContext   *dyn_bc;
    ebml_master     segment;
    int64_t         segment_offset;
    ebml_master     cluster;
    int64_t         cluster_pos;        ///< file offset of the current cluster
    int64_t         cluster_pts;
    int64_t         duration_offset;
    int64_t         duration;
    mkv_seekhead    *main_seekhead;
    mkv_cues        *cues;
    mkv_track       *tracks;

    AVPacket        cur_audio_pkt;

    int have_attachments;

    int reserve_cues_space;
    int cluster_size_limit;
    int64_t cues_pos;
<<<<<<< HEAD

    uint32_t chapter_id_offset;
=======
    int64_t cluster_time_limit;
>>>>>>> 98308bd4
} MatroskaMuxContext;


/** 2 bytes * 3 for EBML IDs, 3 1-byte EBML lengths, 8 bytes for 64 bit
 * offset, 4 bytes for target EBML ID */
#define MAX_SEEKENTRY_SIZE 21

/** per-cuepoint-track - 4 1-byte EBML IDs, 4 1-byte EBML sizes, 3
 * 8-byte uint max */
#define MAX_CUETRACKPOS_SIZE 32

/** per-cuepoint - 2 1-byte EBML IDs, 2 1-byte EBML sizes, 8-byte uint max */
#define MAX_CUEPOINT_SIZE(num_tracks) 12 + MAX_CUETRACKPOS_SIZE*num_tracks

/** Seek preroll value for opus */
#define OPUS_SEEK_PREROLL 80000000


static int ebml_id_size(unsigned int id)
{
    return (av_log2(id+1)-1)/7+1;
}

static void put_ebml_id(AVIOContext *pb, unsigned int id)
{
    int i = ebml_id_size(id);
    while (i--)
        avio_w8(pb, (uint8_t)(id >> (i*8)));
}

/**
 * Write an EBML size meaning "unknown size".
 *
 * @param bytes The number of bytes the size should occupy (maximum: 8).
 */
static void put_ebml_size_unknown(AVIOContext *pb, int bytes)
{
    av_assert0(bytes <= 8);
    avio_w8(pb, 0x1ff >> bytes);
    ffio_fill(pb, 0xff, bytes - 1);
}

/**
 * Calculate how many bytes are needed to represent a given number in EBML.
 */
static int ebml_num_size(uint64_t num)
{
    int bytes = 1;
    while ((num+1) >> bytes*7) bytes++;
    return bytes;
}

/**
 * Write a number in EBML variable length format.
 *
 * @param bytes The number of bytes that need to be used to write the number.
 *              If zero, any number of bytes can be used.
 */
static void put_ebml_num(AVIOContext *pb, uint64_t num, int bytes)
{
    int i, needed_bytes = ebml_num_size(num);

    // sizes larger than this are currently undefined in EBML
    av_assert0(num < (1ULL<<56)-1);

    if (bytes == 0)
        // don't care how many bytes are used, so use the min
        bytes = needed_bytes;
    // the bytes needed to write the given size would exceed the bytes
    // that we need to use, so write unknown size. This shouldn't happen.
    av_assert0(bytes >= needed_bytes);

    num |= 1ULL << bytes*7;
    for (i = bytes - 1; i >= 0; i--)
        avio_w8(pb, (uint8_t)(num >> i*8));
}

static void put_ebml_uint(AVIOContext *pb, unsigned int elementid, uint64_t val)
{
    int i, bytes = 1;
    uint64_t tmp = val;
    while (tmp>>=8) bytes++;

    put_ebml_id(pb, elementid);
    put_ebml_num(pb, bytes, 0);
    for (i = bytes - 1; i >= 0; i--)
        avio_w8(pb, (uint8_t)(val >> i*8));
}

static void put_ebml_float(AVIOContext *pb, unsigned int elementid, double val)
{
    put_ebml_id(pb, elementid);
    put_ebml_num(pb, 8, 0);
    avio_wb64(pb, av_double2int(val));
}

static void put_ebml_binary(AVIOContext *pb, unsigned int elementid,
                            const void *buf, int size)
{
    put_ebml_id(pb, elementid);
    put_ebml_num(pb, size, 0);
    avio_write(pb, buf, size);
}

static void put_ebml_string(AVIOContext *pb, unsigned int elementid, const char *str)
{
    put_ebml_binary(pb, elementid, str, strlen(str));
}

/**
 * Write a void element of a given size. Useful for reserving space in
 * the file to be written to later.
 *
 * @param size The number of bytes to reserve, which must be at least 2.
 */
static void put_ebml_void(AVIOContext *pb, uint64_t size)
{
    int64_t currentpos = avio_tell(pb);

    av_assert0(size >= 2);

    put_ebml_id(pb, EBML_ID_VOID);
    // we need to subtract the length needed to store the size from the
    // size we need to reserve so 2 cases, we use 8 bytes to store the
    // size if possible, 1 byte otherwise
    if (size < 10)
        put_ebml_num(pb, size-1, 0);
    else
        put_ebml_num(pb, size-9, 8);
    ffio_fill(pb, 0, currentpos + size - avio_tell(pb));
}

static ebml_master start_ebml_master(AVIOContext *pb, unsigned int elementid, uint64_t expectedsize)
{
    int bytes = expectedsize ? ebml_num_size(expectedsize) : 8;
    put_ebml_id(pb, elementid);
    put_ebml_size_unknown(pb, bytes);
    return (ebml_master){ avio_tell(pb), bytes };
}

static void end_ebml_master(AVIOContext *pb, ebml_master master)
{
    int64_t pos = avio_tell(pb);

    if (avio_seek(pb, master.pos - master.sizebytes, SEEK_SET) < 0)
        return;
    put_ebml_num(pb, pos - master.pos, master.sizebytes);
    avio_seek(pb, pos, SEEK_SET);
}

static void put_xiph_size(AVIOContext *pb, int size)
{
    ffio_fill(pb, 255, size / 255);
    avio_w8(pb, size % 255);
}

/**
 * Initialize a mkv_seekhead element to be ready to index level 1 Matroska
 * elements. If a maximum number of elements is specified, enough space
 * will be reserved at the current file location to write a seek head of
 * that size.
 *
 * @param segment_offset The absolute offset to the position in the file
 *                       where the segment begins.
 * @param numelements The maximum number of elements that will be indexed
 *                    by this seek head, 0 if unlimited.
 */
static mkv_seekhead * mkv_start_seekhead(AVIOContext *pb, int64_t segment_offset, int numelements)
{
    mkv_seekhead *new_seekhead = av_mallocz(sizeof(mkv_seekhead));
    if (new_seekhead == NULL)
        return NULL;

    new_seekhead->segment_offset = segment_offset;

    if (numelements > 0) {
        new_seekhead->filepos = avio_tell(pb);
        // 21 bytes max for a seek entry, 10 bytes max for the SeekHead ID
        // and size, and 3 bytes to guarantee that an EBML void element
        // will fit afterwards
        new_seekhead->reserved_size = numelements * MAX_SEEKENTRY_SIZE + 13;
        new_seekhead->max_entries = numelements;
        put_ebml_void(pb, new_seekhead->reserved_size);
    }
    return new_seekhead;
}

static int mkv_add_seekhead_entry(mkv_seekhead *seekhead, unsigned int elementid, uint64_t filepos)
{
    mkv_seekhead_entry *entries = seekhead->entries;

    // don't store more elements than we reserved space for
    if (seekhead->max_entries > 0 && seekhead->max_entries <= seekhead->num_entries)
        return -1;

    entries = av_realloc(entries, (seekhead->num_entries + 1) * sizeof(mkv_seekhead_entry));
    if (entries == NULL)
        return AVERROR(ENOMEM);

    entries[seekhead->num_entries  ].elementid = elementid;
    entries[seekhead->num_entries++].segmentpos = filepos - seekhead->segment_offset;

    seekhead->entries = entries;
    return 0;
}

/**
 * Write the seek head to the file and free it. If a maximum number of
 * elements was specified to mkv_start_seekhead(), the seek head will
 * be written at the location reserved for it. Otherwise, it is written
 * at the current location in the file.
 *
 * @return The file offset where the seekhead was written,
 * -1 if an error occurred.
 */
static int64_t mkv_write_seekhead(AVIOContext *pb, mkv_seekhead *seekhead)
{
    ebml_master metaseek, seekentry;
    int64_t currentpos;
    int i;

    currentpos = avio_tell(pb);

    if (seekhead->reserved_size > 0) {
        if (avio_seek(pb, seekhead->filepos, SEEK_SET) < 0) {
            currentpos = -1;
            goto fail;
        }
    }

    metaseek = start_ebml_master(pb, MATROSKA_ID_SEEKHEAD, seekhead->reserved_size);
    for (i = 0; i < seekhead->num_entries; i++) {
        mkv_seekhead_entry *entry = &seekhead->entries[i];

        seekentry = start_ebml_master(pb, MATROSKA_ID_SEEKENTRY, MAX_SEEKENTRY_SIZE);

        put_ebml_id(pb, MATROSKA_ID_SEEKID);
        put_ebml_num(pb, ebml_id_size(entry->elementid), 0);
        put_ebml_id(pb, entry->elementid);

        put_ebml_uint(pb, MATROSKA_ID_SEEKPOSITION, entry->segmentpos);
        end_ebml_master(pb, seekentry);
    }
    end_ebml_master(pb, metaseek);

    if (seekhead->reserved_size > 0) {
        uint64_t remaining = seekhead->filepos + seekhead->reserved_size - avio_tell(pb);
        put_ebml_void(pb, remaining);
        avio_seek(pb, currentpos, SEEK_SET);

        currentpos = seekhead->filepos;
    }
fail:
    av_free(seekhead->entries);
    av_free(seekhead);

    return currentpos;
}

static mkv_cues * mkv_start_cues(int64_t segment_offset)
{
    mkv_cues *cues = av_mallocz(sizeof(mkv_cues));
    if (cues == NULL)
        return NULL;

    cues->segment_offset = segment_offset;
    return cues;
}

static int mkv_add_cuepoint(mkv_cues *cues, int stream, int64_t ts, int64_t cluster_pos, int64_t relative_pos)
{
    mkv_cuepoint *entries = cues->entries;

    if (ts < 0)
        return 0;

    entries = av_realloc(entries, (cues->num_entries + 1) * sizeof(mkv_cuepoint));
    if (entries == NULL)
        return AVERROR(ENOMEM);

    entries[cues->num_entries  ].pts = ts;
    entries[cues->num_entries  ].tracknum = stream + 1;
    entries[cues->num_entries  ].cluster_pos = cluster_pos - cues->segment_offset;
    entries[cues->num_entries++].relative_pos = relative_pos;

    cues->entries = entries;
    return 0;
}

static int64_t mkv_write_cues(AVIOContext *pb, mkv_cues *cues, mkv_track *tracks, int num_tracks)
{
    ebml_master cues_element;
    int64_t currentpos;
    int i, j;

    currentpos = avio_tell(pb);
    cues_element = start_ebml_master(pb, MATROSKA_ID_CUES, 0);

    for (i = 0; i < cues->num_entries; i++) {
        ebml_master cuepoint, track_positions;
        mkv_cuepoint *entry = &cues->entries[i];
        uint64_t pts = entry->pts;

        cuepoint = start_ebml_master(pb, MATROSKA_ID_POINTENTRY, MAX_CUEPOINT_SIZE(num_tracks));
        put_ebml_uint(pb, MATROSKA_ID_CUETIME, pts);

        // put all the entries from different tracks that have the exact same
        // timestamp into the same CuePoint
        for (j = 0; j < num_tracks; j++)
            tracks[j].has_cue = 0;
        for (j = 0; j < cues->num_entries - i && entry[j].pts == pts; j++) {
            int tracknum = entry[j].tracknum - 1;
            av_assert0(tracknum>=0 && tracknum<num_tracks);
            if (tracks[tracknum].has_cue)
                continue;
            tracks[tracknum].has_cue = 1;
            track_positions = start_ebml_master(pb, MATROSKA_ID_CUETRACKPOSITION, MAX_CUETRACKPOS_SIZE);
            put_ebml_uint(pb, MATROSKA_ID_CUETRACK           , entry[j].tracknum   );
            put_ebml_uint(pb, MATROSKA_ID_CUECLUSTERPOSITION , entry[j].cluster_pos);
            put_ebml_uint(pb, MATROSKA_ID_CUERELATIVEPOSITION, entry[j].relative_pos);
            end_ebml_master(pb, track_positions);
        }
        i += j - 1;
        end_ebml_master(pb, cuepoint);
    }
    end_ebml_master(pb, cues_element);

    return currentpos;
}

static int put_xiph_codecpriv(AVFormatContext *s, AVIOContext *pb, AVCodecContext *codec)
{
    uint8_t *header_start[3];
    int header_len[3];
    int first_header_size;
    int j;

    if (codec->codec_id == AV_CODEC_ID_VORBIS)
        first_header_size = 30;
    else
        first_header_size = 42;

    if (avpriv_split_xiph_headers(codec->extradata, codec->extradata_size,
                              first_header_size, header_start, header_len) < 0) {
        av_log(s, AV_LOG_ERROR, "Extradata corrupt.\n");
        return -1;
    }

    avio_w8(pb, 2);                    // number packets - 1
    for (j = 0; j < 2; j++) {
        put_xiph_size(pb, header_len[j]);
    }
    for (j = 0; j < 3; j++)
        avio_write(pb, header_start[j], header_len[j]);

    return 0;
}

static int put_wv_codecpriv(AVIOContext *pb, AVCodecContext *codec)
{
    if (codec->extradata && codec->extradata_size == 2)
        avio_write(pb, codec->extradata, 2);
    else
        avio_wl16(pb, 0x403); // fallback to the version mentioned in matroska specs
    return 0;
}

static void get_aac_sample_rates(AVFormatContext *s, AVCodecContext *codec, int *sample_rate, int *output_sample_rate)
{
    MPEG4AudioConfig mp4ac;

    if (avpriv_mpeg4audio_get_config(&mp4ac, codec->extradata,
                                     codec->extradata_size * 8, 1) < 0) {
        av_log(s, AV_LOG_WARNING, "Error parsing AAC extradata, unable to determine samplerate.\n");
        return;
    }

    *sample_rate        = mp4ac.sample_rate;
    *output_sample_rate = mp4ac.ext_sample_rate;
}

static int mkv_write_codecprivate(AVFormatContext *s, AVIOContext *pb, AVCodecContext *codec, int native_id, int qt_id)
{
    AVIOContext *dyn_cp;
    uint8_t *codecpriv;
    int ret, codecpriv_size;

    ret = avio_open_dyn_buf(&dyn_cp);
    if(ret < 0)
        return ret;

    if (native_id) {
        if (codec->codec_id == AV_CODEC_ID_VORBIS || codec->codec_id == AV_CODEC_ID_THEORA)
            ret = put_xiph_codecpriv(s, dyn_cp, codec);
        else if (codec->codec_id == AV_CODEC_ID_FLAC)
            ret = ff_flac_write_header(dyn_cp, codec, 1);
        else if (codec->codec_id == AV_CODEC_ID_WAVPACK)
            ret = put_wv_codecpriv(dyn_cp, codec);
        else if (codec->codec_id == AV_CODEC_ID_H264)
            ret = ff_isom_write_avcc(dyn_cp, codec->extradata, codec->extradata_size);
        else if (codec->codec_id == AV_CODEC_ID_ALAC) {
            if (codec->extradata_size < 36) {
                av_log(s, AV_LOG_ERROR,
                       "Invalid extradata found, ALAC expects a 36-byte "
                       "QuickTime atom.");
                ret = AVERROR_INVALIDDATA;
            } else
                avio_write(dyn_cp, codec->extradata + 12,
                                   codec->extradata_size - 12);
        }
        else if (codec->extradata_size && codec->codec_id != AV_CODEC_ID_TTA)
            avio_write(dyn_cp, codec->extradata, codec->extradata_size);
    } else if (codec->codec_type == AVMEDIA_TYPE_VIDEO) {
        if (qt_id) {
            if (!codec->codec_tag)
                codec->codec_tag = ff_codec_get_tag(ff_codec_movvideo_tags, codec->codec_id);
            if (codec->extradata_size)
                avio_write(dyn_cp, codec->extradata, codec->extradata_size);
        } else {
            if (!codec->codec_tag)
                codec->codec_tag = ff_codec_get_tag(ff_codec_bmp_tags, codec->codec_id);
            if (!codec->codec_tag) {
                av_log(s, AV_LOG_ERROR, "No bmp codec tag found for codec %s\n",
                       avcodec_get_name(codec->codec_id));
                ret = AVERROR(EINVAL);
            }

            ff_put_bmp_header(dyn_cp, codec, ff_codec_bmp_tags, 0);
        }

    } else if (codec->codec_type == AVMEDIA_TYPE_AUDIO) {
        unsigned int tag;
        tag = ff_codec_get_tag(ff_codec_wav_tags, codec->codec_id);
        if (!tag) {
            av_log(s, AV_LOG_ERROR, "No wav codec tag found for codec %s\n",
                   avcodec_get_name(codec->codec_id));
            ret = AVERROR(EINVAL);
        }
        if (!codec->codec_tag)
            codec->codec_tag = tag;

        ff_put_wav_header(dyn_cp, codec);
    }

    codecpriv_size = avio_close_dyn_buf(dyn_cp, &codecpriv);
    if (codecpriv_size)
        put_ebml_binary(pb, MATROSKA_ID_CODECPRIVATE, codecpriv, codecpriv_size);
    av_free(codecpriv);
    return ret;
}

static int mkv_write_tracks(AVFormatContext *s)
{
    MatroskaMuxContext *mkv = s->priv_data;
    AVIOContext *pb = s->pb;
    ebml_master tracks;
    int i, j, ret, default_stream_exists = 0;

    ret = mkv_add_seekhead_entry(mkv->main_seekhead, MATROSKA_ID_TRACKS, avio_tell(pb));
    if (ret < 0) return ret;

    tracks = start_ebml_master(pb, MATROSKA_ID_TRACKS, 0);
    for (i = 0; i < s->nb_streams; i++) {
        AVStream *st = s->streams[i];
        default_stream_exists |= st->disposition & AV_DISPOSITION_DEFAULT;
    }
    for (i = 0; i < s->nb_streams; i++) {
        AVStream *st = s->streams[i];
        AVCodecContext *codec = st->codec;
        ebml_master subinfo, track;
        int native_id = 0;
        int qt_id = 0;
        int bit_depth = av_get_bits_per_sample(codec->codec_id);
        int sample_rate = codec->sample_rate;
        int output_sample_rate = 0;
        AVDictionaryEntry *tag;

        if (codec->codec_type == AVMEDIA_TYPE_ATTACHMENT) {
            mkv->have_attachments = 1;
            continue;
        }

        if (!bit_depth)
            bit_depth = av_get_bytes_per_sample(codec->sample_fmt) << 3;
        if (!bit_depth)
            bit_depth = codec->bits_per_coded_sample;

        if (codec->codec_id == AV_CODEC_ID_AAC)
            get_aac_sample_rates(s, codec, &sample_rate, &output_sample_rate);

        track = start_ebml_master(pb, MATROSKA_ID_TRACKENTRY, 0);
        put_ebml_uint (pb, MATROSKA_ID_TRACKNUMBER     , i + 1);
        put_ebml_uint (pb, MATROSKA_ID_TRACKUID        , i + 1);
        put_ebml_uint (pb, MATROSKA_ID_TRACKFLAGLACING , 0);    // no lacing (yet)

        if ((tag = av_dict_get(st->metadata, "title", NULL, 0)))
            put_ebml_string(pb, MATROSKA_ID_TRACKNAME, tag->value);
        tag = av_dict_get(st->metadata, "language", NULL, 0);
        if (mkv->mode != MODE_WEBM || codec->codec_id != AV_CODEC_ID_WEBVTT) {
            put_ebml_string(pb, MATROSKA_ID_TRACKLANGUAGE, tag ? tag->value:"und");
        } else if (tag && tag->value) {
            put_ebml_string(pb, MATROSKA_ID_TRACKLANGUAGE, tag->value);
        }

        if (default_stream_exists) {
            put_ebml_uint(pb, MATROSKA_ID_TRACKFLAGDEFAULT, !!(st->disposition & AV_DISPOSITION_DEFAULT));
        }
        if (st->disposition & AV_DISPOSITION_FORCED)
            put_ebml_uint(pb, MATROSKA_ID_TRACKFLAGFORCED, 1);

        if (mkv->mode == MODE_WEBM && codec->codec_id == AV_CODEC_ID_WEBVTT) {
            const char *codec_id;
            if (st->disposition & AV_DISPOSITION_CAPTIONS) {
                codec_id = "D_WEBVTT/CAPTIONS";
                native_id = MATROSKA_TRACK_TYPE_SUBTITLE;
            } else if (st->disposition & AV_DISPOSITION_DESCRIPTIONS) {
                codec_id = "D_WEBVTT/DESCRIPTIONS";
                native_id = MATROSKA_TRACK_TYPE_METADATA;
            } else if (st->disposition & AV_DISPOSITION_METADATA) {
                codec_id = "D_WEBVTT/METADATA";
                native_id = MATROSKA_TRACK_TYPE_METADATA;
            } else {
                codec_id = "D_WEBVTT/SUBTITLES";
                native_id = MATROSKA_TRACK_TYPE_SUBTITLE;
            }
            put_ebml_string(pb, MATROSKA_ID_CODECID, codec_id);
        } else {
            // look for a codec ID string specific to mkv to use,
            // if none are found, use AVI codes
            for (j = 0; ff_mkv_codec_tags[j].id != AV_CODEC_ID_NONE; j++) {
                if (ff_mkv_codec_tags[j].id == codec->codec_id) {
                    put_ebml_string(pb, MATROSKA_ID_CODECID, ff_mkv_codec_tags[j].str);
                    native_id = 1;
                    break;
                }
            }
        }

        if (codec->codec_id == AV_CODEC_ID_OPUS) {
            put_ebml_uint(pb, MATROSKA_ID_SEEKPREROLL, OPUS_SEEK_PREROLL);
        }

        if (mkv->mode == MODE_WEBM && !(codec->codec_id == AV_CODEC_ID_VP8 ||
                                        codec->codec_id == AV_CODEC_ID_VP9 ||
                                      ((codec->codec_id == AV_CODEC_ID_OPUS)&&(codec->strict_std_compliance <= FF_COMPLIANCE_EXPERIMENTAL)) ||
                                        codec->codec_id == AV_CODEC_ID_VORBIS ||
                                        codec->codec_id == AV_CODEC_ID_WEBVTT)) {
            av_log(s, AV_LOG_ERROR,
                   "Only VP8,VP9 video and Vorbis,Opus(experimental, use -strict -2) audio and WebVTT subtitles are supported for WebM.\n");
            return AVERROR(EINVAL);
        }

        switch (codec->codec_type) {
            case AVMEDIA_TYPE_VIDEO:
                put_ebml_uint(pb, MATROSKA_ID_TRACKTYPE, MATROSKA_TRACK_TYPE_VIDEO);
                if(st->avg_frame_rate.num && st->avg_frame_rate.den && 1.0/av_q2d(st->avg_frame_rate) > av_q2d(codec->time_base))
                    put_ebml_uint(pb, MATROSKA_ID_TRACKDEFAULTDURATION, 1E9/av_q2d(st->avg_frame_rate));
                else
                    put_ebml_uint(pb, MATROSKA_ID_TRACKDEFAULTDURATION, av_q2d(codec->time_base)*1E9);

                if (!native_id &&
                      ff_codec_get_tag(ff_codec_movvideo_tags, codec->codec_id) &&
                    (!ff_codec_get_tag(ff_codec_bmp_tags,   codec->codec_id)
                     || codec->codec_id == AV_CODEC_ID_SVQ1
                     || codec->codec_id == AV_CODEC_ID_SVQ3
                     || codec->codec_id == AV_CODEC_ID_CINEPAK))
                    qt_id = 1;

                if (qt_id)
                    put_ebml_string(pb, MATROSKA_ID_CODECID, "V_QUICKTIME");
                else if (!native_id) {
                    // if there is no mkv-specific codec ID, use VFW mode
                    put_ebml_string(pb, MATROSKA_ID_CODECID, "V_MS/VFW/FOURCC");
                    mkv->tracks[i].write_dts = 1;
                }

                subinfo = start_ebml_master(pb, MATROSKA_ID_TRACKVIDEO, 0);
                // XXX: interlace flag?
                put_ebml_uint (pb, MATROSKA_ID_VIDEOPIXELWIDTH , codec->width);
                put_ebml_uint (pb, MATROSKA_ID_VIDEOPIXELHEIGHT, codec->height);

                if ((tag = av_dict_get(st->metadata, "stereo_mode", NULL, 0)) ||
                    (tag = av_dict_get( s->metadata, "stereo_mode", NULL, 0))) {
                    // save stereo mode flag
                    uint64_t st_mode = MATROSKA_VIDEO_STEREO_MODE_COUNT;

                    for (j=0; j<MATROSKA_VIDEO_STEREO_MODE_COUNT; j++)
                        if (!strcmp(tag->value, ff_matroska_video_stereo_mode[j])){
                            st_mode = j;
                            break;
                        }

                    if ((mkv->mode == MODE_WEBM && st_mode > 3 && st_mode != 11)
                        || st_mode >= MATROSKA_VIDEO_STEREO_MODE_COUNT) {
                        av_log(s, AV_LOG_ERROR,
                               "The specified stereo mode is not valid.\n");
                        return AVERROR(EINVAL);
                    } else
                        put_ebml_uint(pb, MATROSKA_ID_VIDEOSTEREOMODE, st_mode);
                }

                if ((tag = av_dict_get(st->metadata, "alpha_mode", NULL, 0)) ||
                    (tag = av_dict_get( s->metadata, "alpha_mode", NULL, 0)) ||
                    (codec->pix_fmt == AV_PIX_FMT_YUVA420P)) {
                    put_ebml_uint(pb, MATROSKA_ID_VIDEOALPHAMODE, 1);
                }

                if (st->sample_aspect_ratio.num) {
                    int64_t d_width = av_rescale(codec->width, st->sample_aspect_ratio.num, st->sample_aspect_ratio.den);
                    if (d_width > INT_MAX) {
                        av_log(s, AV_LOG_ERROR, "Overflow in display width\n");
                        return AVERROR(EINVAL);
                    }
                    put_ebml_uint(pb, MATROSKA_ID_VIDEODISPLAYWIDTH , d_width);
                    put_ebml_uint(pb, MATROSKA_ID_VIDEODISPLAYHEIGHT, codec->height);
                }

                if (codec->codec_id == AV_CODEC_ID_RAWVIDEO) {
                    uint32_t color_space = av_le2ne32(codec->codec_tag);
                    put_ebml_binary(pb, MATROSKA_ID_VIDEOCOLORSPACE, &color_space, sizeof(color_space));
                }
                end_ebml_master(pb, subinfo);
                break;

            case AVMEDIA_TYPE_AUDIO:
                put_ebml_uint(pb, MATROSKA_ID_TRACKTYPE, MATROSKA_TRACK_TYPE_AUDIO);

                if (!native_id)
                    // no mkv-specific ID, use ACM mode
                    put_ebml_string(pb, MATROSKA_ID_CODECID, "A_MS/ACM");

                subinfo = start_ebml_master(pb, MATROSKA_ID_TRACKAUDIO, 0);
                put_ebml_uint  (pb, MATROSKA_ID_AUDIOCHANNELS    , codec->channels);
                put_ebml_float (pb, MATROSKA_ID_AUDIOSAMPLINGFREQ, sample_rate);
                if (output_sample_rate)
                    put_ebml_float(pb, MATROSKA_ID_AUDIOOUTSAMPLINGFREQ, output_sample_rate);
                if (bit_depth)
                    put_ebml_uint(pb, MATROSKA_ID_AUDIOBITDEPTH, bit_depth);
                end_ebml_master(pb, subinfo);
                break;

            case AVMEDIA_TYPE_SUBTITLE:
                if (!native_id) {
                    av_log(s, AV_LOG_ERROR, "Subtitle codec %d is not supported.\n", codec->codec_id);
                    return AVERROR(ENOSYS);
                }

                if (mkv->mode != MODE_WEBM || codec->codec_id != AV_CODEC_ID_WEBVTT)
                    native_id = MATROSKA_TRACK_TYPE_SUBTITLE;

                put_ebml_uint(pb, MATROSKA_ID_TRACKTYPE, native_id);
                break;
            default:
                av_log(s, AV_LOG_ERROR, "Only audio, video, and subtitles are supported for Matroska.\n");
                return AVERROR(EINVAL);
        }

        if (mkv->mode != MODE_WEBM || codec->codec_id != AV_CODEC_ID_WEBVTT) {
            ret = mkv_write_codecprivate(s, pb, codec, native_id, qt_id);
            if (ret < 0) return ret;
        }

        end_ebml_master(pb, track);

        // ms precision is the de-facto standard timescale for mkv files
        avpriv_set_pts_info(st, 64, 1, 1000);
    }
    end_ebml_master(pb, tracks);
    return 0;
}

static int mkv_write_chapters(AVFormatContext *s)
{
    MatroskaMuxContext *mkv = s->priv_data;
    AVIOContext *pb = s->pb;
    ebml_master chapters, editionentry;
    AVRational scale = {1, 1E9};
    int i, ret;

    if (!s->nb_chapters)
        return 0;

    ret = mkv_add_seekhead_entry(mkv->main_seekhead, MATROSKA_ID_CHAPTERS, avio_tell(pb));
    if (ret < 0) return ret;

    chapters     = start_ebml_master(pb, MATROSKA_ID_CHAPTERS    , 0);
    editionentry = start_ebml_master(pb, MATROSKA_ID_EDITIONENTRY, 0);
    put_ebml_uint(pb, MATROSKA_ID_EDITIONFLAGDEFAULT, 1);
    put_ebml_uint(pb, MATROSKA_ID_EDITIONFLAGHIDDEN , 0);
    for (i = 0; i < s->nb_chapters; i++) {
        ebml_master chapteratom, chapterdisplay;
        AVChapter *c     = s->chapters[i];
        AVDictionaryEntry *t = NULL;

        chapteratom = start_ebml_master(pb, MATROSKA_ID_CHAPTERATOM, 0);
        put_ebml_uint(pb, MATROSKA_ID_CHAPTERUID, c->id + mkv->chapter_id_offset);
        put_ebml_uint(pb, MATROSKA_ID_CHAPTERTIMESTART,
                      av_rescale_q(c->start, c->time_base, scale));
        put_ebml_uint(pb, MATROSKA_ID_CHAPTERTIMEEND,
                      av_rescale_q(c->end,   c->time_base, scale));
        put_ebml_uint(pb, MATROSKA_ID_CHAPTERFLAGHIDDEN , 0);
        put_ebml_uint(pb, MATROSKA_ID_CHAPTERFLAGENABLED, 1);
        if ((t = av_dict_get(c->metadata, "title", NULL, 0))) {
            chapterdisplay = start_ebml_master(pb, MATROSKA_ID_CHAPTERDISPLAY, 0);
            put_ebml_string(pb, MATROSKA_ID_CHAPSTRING, t->value);
            put_ebml_string(pb, MATROSKA_ID_CHAPLANG  , "und");
            end_ebml_master(pb, chapterdisplay);
        }
        end_ebml_master(pb, chapteratom);
    }
    end_ebml_master(pb, editionentry);
    end_ebml_master(pb, chapters);
    return 0;
}

static void mkv_write_simpletag(AVIOContext *pb, AVDictionaryEntry *t)
{
    uint8_t *key = av_strdup(t->key);
    uint8_t *p   = key;
    const uint8_t *lang = NULL;
    ebml_master tag;

    if ((p = strrchr(p, '-')) &&
        (lang = av_convert_lang_to(p + 1, AV_LANG_ISO639_2_BIBL)))
        *p = 0;

    p = key;
    while (*p) {
        if (*p == ' ')
            *p = '_';
        else if (*p >= 'a' && *p <= 'z')
            *p -= 'a' - 'A';
        p++;
    }

    tag = start_ebml_master(pb, MATROSKA_ID_SIMPLETAG, 0);
    put_ebml_string(pb, MATROSKA_ID_TAGNAME, key);
    if (lang)
        put_ebml_string(pb, MATROSKA_ID_TAGLANG, lang);
    put_ebml_string(pb, MATROSKA_ID_TAGSTRING, t->value);
    end_ebml_master(pb, tag);

    av_freep(&key);
}

static int mkv_write_tag(AVFormatContext *s, AVDictionary *m, unsigned int elementid,
                         unsigned int uid, ebml_master *tags)
{
    MatroskaMuxContext *mkv = s->priv_data;
    ebml_master tag, targets;
    AVDictionaryEntry *t = NULL;
    int ret;

    if (!tags->pos) {
        ret = mkv_add_seekhead_entry(mkv->main_seekhead, MATROSKA_ID_TAGS, avio_tell(s->pb));
        if (ret < 0) return ret;

        *tags = start_ebml_master(s->pb, MATROSKA_ID_TAGS, 0);
    }

    tag     = start_ebml_master(s->pb, MATROSKA_ID_TAG,        0);
    targets = start_ebml_master(s->pb, MATROSKA_ID_TAGTARGETS, 0);
    if (elementid)
        put_ebml_uint(s->pb, elementid, uid);
    end_ebml_master(s->pb, targets);

    while ((t = av_dict_get(m, "", t, AV_DICT_IGNORE_SUFFIX)))
        if (av_strcasecmp(t->key, "title") && av_strcasecmp(t->key, "stereo_mode"))
            mkv_write_simpletag(s->pb, t);

    end_ebml_master(s->pb, tag);
    return 0;
}

static int mkv_check_tag(AVDictionary *m)
{
    AVDictionaryEntry *t = NULL;

    while ((t = av_dict_get(m, "", t, AV_DICT_IGNORE_SUFFIX)))
        if (av_strcasecmp(t->key, "title") && av_strcasecmp(t->key, "stereo_mode"))
            return 1;

    return 0;
}

static int mkv_write_tags(AVFormatContext *s)
{
    MatroskaMuxContext *mkv = s->priv_data;
    ebml_master tags = {0};
    int i, ret;

    ff_metadata_conv_ctx(s, ff_mkv_metadata_conv, NULL);

    if (mkv_check_tag(s->metadata)) {
        ret = mkv_write_tag(s, s->metadata, 0, 0, &tags);
        if (ret < 0) return ret;
    }

    for (i = 0; i < s->nb_streams; i++) {
        AVStream *st = s->streams[i];

        if (!mkv_check_tag(st->metadata))
            continue;

        ret = mkv_write_tag(s, st->metadata, MATROSKA_ID_TAGTARGETS_TRACKUID, i + 1, &tags);
        if (ret < 0) return ret;
    }

    for (i = 0; i < s->nb_chapters; i++) {
        AVChapter *ch = s->chapters[i];

        if (!mkv_check_tag(ch->metadata))
            continue;

        ret = mkv_write_tag(s, ch->metadata, MATROSKA_ID_TAGTARGETS_CHAPTERUID, ch->id + mkv->chapter_id_offset, &tags);
        if (ret < 0) return ret;
    }

    if (tags.pos)
        end_ebml_master(s->pb, tags);
    return 0;
}

static int mkv_write_attachments(AVFormatContext *s)
{
    MatroskaMuxContext *mkv = s->priv_data;
    AVIOContext *pb = s->pb;
    ebml_master attachments;
    AVLFG c;
    int i, ret;

    if (!mkv->have_attachments)
        return 0;

    av_lfg_init(&c, av_get_random_seed());

    ret = mkv_add_seekhead_entry(mkv->main_seekhead, MATROSKA_ID_ATTACHMENTS, avio_tell(pb));
    if (ret < 0) return ret;

    attachments = start_ebml_master(pb, MATROSKA_ID_ATTACHMENTS, 0);

    for (i = 0; i < s->nb_streams; i++) {
        AVStream *st = s->streams[i];
        ebml_master attached_file;
        AVDictionaryEntry *t;
        const char *mimetype = NULL;
        uint64_t fileuid;

        if (st->codec->codec_type != AVMEDIA_TYPE_ATTACHMENT)
            continue;

        attached_file = start_ebml_master(pb, MATROSKA_ID_ATTACHEDFILE, 0);

        if (t = av_dict_get(st->metadata, "title", NULL, 0))
            put_ebml_string(pb, MATROSKA_ID_FILEDESC, t->value);
        if (!(t = av_dict_get(st->metadata, "filename", NULL, 0))) {
            av_log(s, AV_LOG_ERROR, "Attachment stream %d has no filename tag.\n", i);
            return AVERROR(EINVAL);
        }
        put_ebml_string(pb, MATROSKA_ID_FILENAME, t->value);
        if (t = av_dict_get(st->metadata, "mimetype", NULL, 0))
            mimetype = t->value;
        else if (st->codec->codec_id != AV_CODEC_ID_NONE ) {
            int i;
            for (i = 0; ff_mkv_mime_tags[i].id != AV_CODEC_ID_NONE; i++)
                if (ff_mkv_mime_tags[i].id == st->codec->codec_id) {
                    mimetype = ff_mkv_mime_tags[i].str;
                    break;
                }
        }
        if (!mimetype) {
            av_log(s, AV_LOG_ERROR, "Attachment stream %d has no mimetype tag and "
                                    "it cannot be deduced from the codec id.\n", i);
            return AVERROR(EINVAL);
        }

        if (st->codec->flags & CODEC_FLAG_BITEXACT) {
            struct AVSHA *sha = av_sha_alloc();
            uint8_t digest[20];
            if (!sha)
                return AVERROR(ENOMEM);
            av_sha_init(sha, 160);
            av_sha_update(sha, st->codec->extradata, st->codec->extradata_size);
            av_sha_final(sha, digest);
            av_free(sha);
            fileuid = AV_RL64(digest);
        } else {
            fileuid = av_lfg_get(&c);
        }
        av_log(s, AV_LOG_VERBOSE, "Using %.16"PRIx64" for attachment %d\n",
               fileuid, i);

        put_ebml_string(pb, MATROSKA_ID_FILEMIMETYPE, mimetype);
        put_ebml_binary(pb, MATROSKA_ID_FILEDATA, st->codec->extradata, st->codec->extradata_size);
        put_ebml_uint(pb, MATROSKA_ID_FILEUID, fileuid);
        end_ebml_master(pb, attached_file);
    }
    end_ebml_master(pb, attachments);

    return 0;
}

static int mkv_write_header(AVFormatContext *s)
{
    MatroskaMuxContext *mkv = s->priv_data;
    AVIOContext *pb = s->pb;
    ebml_master ebml_header, segment_info;
    AVDictionaryEntry *tag;
    int ret, i;

    if (!strcmp(s->oformat->name, "webm")) mkv->mode = MODE_WEBM;
    else                                   mkv->mode = MODE_MATROSKAv2;

    if (s->avoid_negative_ts < 0)
        s->avoid_negative_ts = 1;

    for (i = 0; i < s->nb_streams; i++)
        if (s->streams[i]->codec->codec_id == AV_CODEC_ID_ATRAC3 ||
            s->streams[i]->codec->codec_id == AV_CODEC_ID_COOK ||
            s->streams[i]->codec->codec_id == AV_CODEC_ID_RA_288 ||
            s->streams[i]->codec->codec_id == AV_CODEC_ID_SIPR ||
            s->streams[i]->codec->codec_id == AV_CODEC_ID_RV10 ||
            s->streams[i]->codec->codec_id == AV_CODEC_ID_RV20) {
            av_log(s, AV_LOG_ERROR,
                   "The Matroska muxer does not yet support muxing %s\n",
                   avcodec_get_name(s->streams[i]->codec->codec_id));
            return AVERROR_PATCHWELCOME;
        }

    mkv->tracks = av_mallocz(s->nb_streams * sizeof(*mkv->tracks));
    if (!mkv->tracks)
        return AVERROR(ENOMEM);

    ebml_header = start_ebml_master(pb, EBML_ID_HEADER, 0);
    put_ebml_uint   (pb, EBML_ID_EBMLVERSION        ,           1);
    put_ebml_uint   (pb, EBML_ID_EBMLREADVERSION    ,           1);
    put_ebml_uint   (pb, EBML_ID_EBMLMAXIDLENGTH    ,           4);
    put_ebml_uint   (pb, EBML_ID_EBMLMAXSIZELENGTH  ,           8);
    put_ebml_string (pb, EBML_ID_DOCTYPE            , s->oformat->name);
    put_ebml_uint   (pb, EBML_ID_DOCTYPEVERSION     ,           2);
    put_ebml_uint   (pb, EBML_ID_DOCTYPEREADVERSION ,           2);
    end_ebml_master(pb, ebml_header);

    mkv->segment = start_ebml_master(pb, MATROSKA_ID_SEGMENT, 0);
    mkv->segment_offset = avio_tell(pb);

    // we write 2 seek heads - one at the end of the file to point to each
    // cluster, and one at the beginning to point to all other level one
    // elements (including the seek head at the end of the file), which
    // isn't more than 10 elements if we only write one of each other
    // currently defined level 1 element
    mkv->main_seekhead    = mkv_start_seekhead(pb, mkv->segment_offset, 10);
    if (!mkv->main_seekhead)
        return AVERROR(ENOMEM);

    ret = mkv_add_seekhead_entry(mkv->main_seekhead, MATROSKA_ID_INFO, avio_tell(pb));
    if (ret < 0) return ret;

    segment_info = start_ebml_master(pb, MATROSKA_ID_INFO, 0);
    put_ebml_uint(pb, MATROSKA_ID_TIMECODESCALE, 1000000);
    if ((tag = av_dict_get(s->metadata, "title", NULL, 0)))
        put_ebml_string(pb, MATROSKA_ID_TITLE, tag->value);
    if (!(s->streams[0]->codec->flags & CODEC_FLAG_BITEXACT)) {
        uint32_t segment_uid[4];
        AVLFG lfg;

        av_lfg_init(&lfg, av_get_random_seed());

        for (i = 0; i < 4; i++)
            segment_uid[i] = av_lfg_get(&lfg);

        put_ebml_string(pb, MATROSKA_ID_MUXINGAPP , LIBAVFORMAT_IDENT);
        put_ebml_string(pb, MATROSKA_ID_WRITINGAPP, LIBAVFORMAT_IDENT);
        put_ebml_binary(pb, MATROSKA_ID_SEGMENTUID, segment_uid, 16);
    }

    if (tag = av_dict_get(s->metadata, "creation_time", NULL, 0)) {
        // Adjust time so it's relative to 2001-01-01 and convert to nanoseconds.
        int64_t date_utc = (ff_iso8601_to_unix_time(tag->value) - 978307200) * 1000000000;
        uint8_t date_utc_buf[8];
        AV_WB64(date_utc_buf, date_utc);
        put_ebml_binary(pb, MATROSKA_ID_DATEUTC, date_utc_buf, 8);
    }

    // reserve space for the duration
    mkv->duration = 0;
    mkv->duration_offset = avio_tell(pb);
    put_ebml_void(pb, 11);                  // assumes double-precision float to be written
    end_ebml_master(pb, segment_info);

    ret = mkv_write_tracks(s);
    if (ret < 0) return ret;

    for (i = 0; i < s->nb_chapters; i++)
        mkv->chapter_id_offset = FFMAX(mkv->chapter_id_offset, 1LL - s->chapters[i]->id);

    if (mkv->mode != MODE_WEBM) {
        ret = mkv_write_chapters(s);
        if (ret < 0) return ret;

        ret = mkv_write_tags(s);
        if (ret < 0) return ret;

        ret = mkv_write_attachments(s);
        if (ret < 0) return ret;
    }

    if (!s->pb->seekable)
        mkv_write_seekhead(pb, mkv->main_seekhead);

    mkv->cues = mkv_start_cues(mkv->segment_offset);
    if (mkv->cues == NULL)
        return AVERROR(ENOMEM);

    if (pb->seekable && mkv->reserve_cues_space) {
        mkv->cues_pos = avio_tell(pb);
        put_ebml_void(pb, mkv->reserve_cues_space);
    }

    av_init_packet(&mkv->cur_audio_pkt);
    mkv->cur_audio_pkt.size = 0;
    mkv->cluster_pos = -1;

    avio_flush(pb);

    // start a new cluster every 5 MB or 5 sec, or 32k / 1 sec for streaming or
    // after 4k and on a keyframe
    if (pb->seekable) {
        if (mkv->cluster_time_limit < 0)
            mkv->cluster_time_limit = 5000;
        if (mkv->cluster_size_limit < 0)
            mkv->cluster_size_limit = 5 * 1024 * 1024;
    } else {
        if (mkv->cluster_time_limit < 0)
            mkv->cluster_time_limit = 1000;
        if (mkv->cluster_size_limit < 0)
            mkv->cluster_size_limit = 32 * 1024;
    }

    return 0;
}

static int mkv_blockgroup_size(int pkt_size)
{
    int size = pkt_size + 4;
    size += ebml_num_size(size);
    size += 2;              // EBML ID for block and block duration
    size += 8;              // max size of block duration
    size += ebml_num_size(size);
    size += 1;              // blockgroup EBML ID
    return size;
}

static int ass_get_duration(const uint8_t *p)
{
    int sh, sm, ss, sc, eh, em, es, ec;
    uint64_t start, end;

    if (sscanf(p, "%*[^,],%d:%d:%d%*c%d,%d:%d:%d%*c%d",
               &sh, &sm, &ss, &sc, &eh, &em, &es, &ec) != 8)
        return 0;
    start = 3600000LL*sh + 60000LL*sm + 1000LL*ss + 10LL*sc;
    end   = 3600000LL*eh + 60000LL*em + 1000LL*es + 10LL*ec;
    return end - start;
}

#if FF_API_ASS_SSA
static int mkv_write_ass_blocks(AVFormatContext *s, AVIOContext *pb, AVPacket *pkt)
{
    MatroskaMuxContext *mkv = s->priv_data;
    int i, layer = 0, max_duration = 0, size, line_size, data_size = pkt->size;
    uint8_t *start, *end, *data = pkt->data;
    ebml_master blockgroup;
    char buffer[2048];

    while (data_size) {
        int duration = ass_get_duration(data);
        max_duration = FFMAX(duration, max_duration);
        end = memchr(data, '\n', data_size);
        size = line_size = end ? end-data+1 : data_size;
        size -= end ? (end[-1]=='\r')+1 : 0;
        start = data;
        for (i=0; i<3; i++, start++)
            if (!(start = memchr(start, ',', size-(start-data))))
                return max_duration;
        size -= start - data;
        sscanf(data, "Dialogue: %d,", &layer);
        i = snprintf(buffer, sizeof(buffer), "%"PRId64",%d,",
                     s->streams[pkt->stream_index]->nb_frames, layer);
        size = FFMIN(i+size, sizeof(buffer));
        memcpy(buffer+i, start, size-i);

        av_log(s, AV_LOG_DEBUG, "Writing block at offset %" PRIu64 ", size %d, "
               "pts %" PRId64 ", duration %d\n",
               avio_tell(pb), size, pkt->pts, duration);
        blockgroup = start_ebml_master(pb, MATROSKA_ID_BLOCKGROUP, mkv_blockgroup_size(size));
        put_ebml_id(pb, MATROSKA_ID_BLOCK);
        put_ebml_num(pb, size+4, 0);
        avio_w8(pb, 0x80 | (pkt->stream_index + 1));     // this assumes stream_index is less than 126
        avio_wb16(pb, pkt->pts - mkv->cluster_pts);
        avio_w8(pb, 0);
        avio_write(pb, buffer, size);
        put_ebml_uint(pb, MATROSKA_ID_BLOCKDURATION, duration);
        end_ebml_master(pb, blockgroup);

        data += line_size;
        data_size -= line_size;
    }

    return max_duration;
}
#endif

static int mkv_strip_wavpack(const uint8_t *src, uint8_t **pdst, int *size)
{
    uint8_t *dst;
    int srclen = *size;
    int offset = 0;
    int ret;

    dst = av_malloc(srclen);
    if (!dst)
        return AVERROR(ENOMEM);

    while (srclen >= WV_HEADER_SIZE) {
        WvHeader header;

        ret = ff_wv_parse_header(&header, src);
        if (ret < 0)
            goto fail;
        src    += WV_HEADER_SIZE;
        srclen -= WV_HEADER_SIZE;

        if (srclen < header.blocksize) {
            ret = AVERROR_INVALIDDATA;
            goto fail;
        }

        if (header.initial) {
            AV_WL32(dst + offset, header.samples);
            offset += 4;
        }
        AV_WL32(dst + offset,     header.flags);
        AV_WL32(dst + offset + 4, header.crc);
        offset += 8;

        if (!(header.initial && header.final)) {
            AV_WL32(dst + offset, header.blocksize);
            offset += 4;
        }

        memcpy(dst + offset, src, header.blocksize);
        src    += header.blocksize;
        srclen -= header.blocksize;
        offset += header.blocksize;
    }

    *pdst = dst;
    *size = offset;

    return 0;
fail:
    av_freep(&dst);
    return ret;
}

static void mkv_write_block(AVFormatContext *s, AVIOContext *pb,
                            unsigned int blockid, AVPacket *pkt, int flags)
{
    MatroskaMuxContext *mkv = s->priv_data;
    AVCodecContext *codec = s->streams[pkt->stream_index]->codec;
    uint8_t *data = NULL, *side_data = NULL;
    int offset = 0, size = pkt->size, side_data_size = 0;
    int64_t ts = mkv->tracks[pkt->stream_index].write_dts ? pkt->dts : pkt->pts;
    uint64_t additional_id = 0;
    ebml_master block_group, block_additions, block_more;

    av_log(s, AV_LOG_DEBUG, "Writing block at offset %" PRIu64 ", size %d, "
           "pts %" PRId64 ", dts %" PRId64 ", duration %d, flags %d\n",
           avio_tell(pb), pkt->size, pkt->pts, pkt->dts, pkt->duration, flags);
    if (codec->codec_id == AV_CODEC_ID_H264 && codec->extradata_size > 0 &&
        (AV_RB24(codec->extradata) == 1 || AV_RB32(codec->extradata) == 1))
        ff_avc_parse_nal_units_buf(pkt->data, &data, &size);
    else if (codec->codec_id == AV_CODEC_ID_WAVPACK) {
        int ret = mkv_strip_wavpack(pkt->data, &data, &size);
        if (ret < 0) {
            av_log(s, AV_LOG_ERROR, "Error stripping a WavPack packet.\n");
            return;
        }
    } else
        data = pkt->data;

    if (codec->codec_id == AV_CODEC_ID_PRORES) {
        /* Matroska specification requires to remove the first QuickTime atom
         */
        size -= 8;
        offset = 8;
    }

    side_data = av_packet_get_side_data(pkt,
                                        AV_PKT_DATA_MATROSKA_BLOCKADDITIONAL,
                                        &side_data_size);
    if (side_data) {
        additional_id = AV_RB64(side_data);
        side_data += 8;
        side_data_size -= 8;
    }

    if (side_data_size && additional_id == 1) {
        block_group = start_ebml_master(pb, MATROSKA_ID_BLOCKGROUP, 0);
        blockid = MATROSKA_ID_BLOCK;
    }

    put_ebml_id(pb, blockid);
    put_ebml_num(pb, size+4, 0);
    avio_w8(pb, 0x80 | (pkt->stream_index + 1));     // this assumes stream_index is less than 126
    avio_wb16(pb, ts - mkv->cluster_pts);
    avio_w8(pb, flags);
    avio_write(pb, data + offset, size);
    if (data != pkt->data)
        av_free(data);

    if (side_data_size && additional_id == 1) {
        block_additions = start_ebml_master(pb, MATROSKA_ID_BLOCKADDITIONS, 0);
        block_more = start_ebml_master(pb, MATROSKA_ID_BLOCKMORE, 0);
        put_ebml_uint(pb, MATROSKA_ID_BLOCKADDID, 1);
        put_ebml_id(pb, MATROSKA_ID_BLOCKADDITIONAL);
        put_ebml_num(pb, side_data_size, 0);
        avio_write(pb, side_data, side_data_size);
        end_ebml_master(pb, block_more);
        end_ebml_master(pb, block_additions);
        end_ebml_master(pb, block_group);
    }
}

static int srt_get_duration(uint8_t **buf)
{
    int i, duration = 0;

    for (i=0; i<2 && !duration; i++) {
        int s_hour, s_min, s_sec, s_hsec, e_hour, e_min, e_sec, e_hsec;
        if (sscanf(*buf, "%d:%2d:%2d%*1[,.]%3d --> %d:%2d:%2d%*1[,.]%3d",
                   &s_hour, &s_min, &s_sec, &s_hsec,
                   &e_hour, &e_min, &e_sec, &e_hsec) == 8) {
            s_min  +=   60*s_hour;      e_min  +=   60*e_hour;
            s_sec  +=   60*s_min;       e_sec  +=   60*e_min;
            s_hsec += 1000*s_sec;       e_hsec += 1000*e_sec;
            duration = e_hsec - s_hsec;
        }
        *buf += strcspn(*buf, "\n") + 1;
    }
    return duration;
}

static int mkv_write_srt_blocks(AVFormatContext *s, AVIOContext *pb, AVPacket *pkt)
{
    ebml_master blockgroup;
    AVPacket pkt2 = *pkt;
    int64_t duration = srt_get_duration(&pkt2.data);
    pkt2.size -= pkt2.data - pkt->data;

    blockgroup = start_ebml_master(pb, MATROSKA_ID_BLOCKGROUP,
                                   mkv_blockgroup_size(pkt2.size));
    mkv_write_block(s, pb, MATROSKA_ID_BLOCK, &pkt2, 0);
    put_ebml_uint(pb, MATROSKA_ID_BLOCKDURATION, duration);
    end_ebml_master(pb, blockgroup);

    return duration;
}

static int mkv_write_vtt_blocks(AVFormatContext *s, AVIOContext *pb, AVPacket *pkt)
{
    MatroskaMuxContext *mkv = s->priv_data;
    ebml_master blockgroup;
    int id_size, settings_size, size;
    uint8_t *id, *settings;
    int64_t ts = mkv->tracks[pkt->stream_index].write_dts ? pkt->dts : pkt->pts;
    const int flags = 0;

    id_size = 0;
    id = av_packet_get_side_data(pkt, AV_PKT_DATA_WEBVTT_IDENTIFIER,
                                 &id_size);

    settings_size = 0;
    settings = av_packet_get_side_data(pkt, AV_PKT_DATA_WEBVTT_SETTINGS,
                                       &settings_size);

    size = id_size + 1 + settings_size + 1 + pkt->size;

    av_log(s, AV_LOG_DEBUG, "Writing block at offset %" PRIu64 ", size %d, "
           "pts %" PRId64 ", dts %" PRId64 ", duration %d, flags %d\n",
           avio_tell(pb), size, pkt->pts, pkt->dts, pkt->duration, flags);

    blockgroup = start_ebml_master(pb, MATROSKA_ID_BLOCKGROUP, mkv_blockgroup_size(size));

    put_ebml_id(pb, MATROSKA_ID_BLOCK);
    put_ebml_num(pb, size+4, 0);
    avio_w8(pb, 0x80 | (pkt->stream_index + 1));     // this assumes stream_index is less than 126
    avio_wb16(pb, ts - mkv->cluster_pts);
    avio_w8(pb, flags);
    avio_printf(pb, "%.*s\n%.*s\n%.*s", id_size, id, settings_size, settings, pkt->size, pkt->data);

    put_ebml_uint(pb, MATROSKA_ID_BLOCKDURATION, pkt->duration);
    end_ebml_master(pb, blockgroup);

    return pkt->duration;
}

static void mkv_flush_dynbuf(AVFormatContext *s)
{
    MatroskaMuxContext *mkv = s->priv_data;
    int bufsize;
    uint8_t *dyn_buf;

    if (!mkv->dyn_bc)
        return;

    bufsize = avio_close_dyn_buf(mkv->dyn_bc, &dyn_buf);
    avio_write(s->pb, dyn_buf, bufsize);
    av_free(dyn_buf);
    mkv->dyn_bc = NULL;
}

static int mkv_write_packet_internal(AVFormatContext *s, AVPacket *pkt)
{
    MatroskaMuxContext *mkv = s->priv_data;
    AVIOContext *pb = s->pb;
    AVCodecContext *codec = s->streams[pkt->stream_index]->codec;
    int keyframe = !!(pkt->flags & AV_PKT_FLAG_KEY);
    int duration = pkt->duration;
    int ret;
    int64_t ts = mkv->tracks[pkt->stream_index].write_dts ? pkt->dts : pkt->pts;
    int64_t relative_packet_pos;

    if (ts == AV_NOPTS_VALUE) {
        av_log(s, AV_LOG_ERROR, "Can't write packet with unknown timestamp\n");
        return AVERROR(EINVAL);
    }

    if (!s->pb->seekable) {
        if (!mkv->dyn_bc) {
            if ((ret = avio_open_dyn_buf(&mkv->dyn_bc)) < 0) {
                av_log(s, AV_LOG_ERROR, "Failed to open dynamic buffer\n");
                return ret;
            }
        }
        pb = mkv->dyn_bc;
    }

    if (mkv->cluster_pos == -1) {
        mkv->cluster_pos = avio_tell(s->pb);
        mkv->cluster = start_ebml_master(pb, MATROSKA_ID_CLUSTER, 0);
        put_ebml_uint(pb, MATROSKA_ID_CLUSTERTIMECODE, FFMAX(0, ts));
        mkv->cluster_pts = FFMAX(0, ts);
    }

    relative_packet_pos = avio_tell(s->pb) - mkv->cluster.pos;

    if (codec->codec_type != AVMEDIA_TYPE_SUBTITLE) {
        mkv_write_block(s, pb, MATROSKA_ID_SIMPLEBLOCK, pkt, keyframe << 7);
#if FF_API_ASS_SSA
    } else if (codec->codec_id == AV_CODEC_ID_SSA) {
        duration = mkv_write_ass_blocks(s, pb, pkt);
#endif
    } else if (codec->codec_id == AV_CODEC_ID_SRT) {
        duration = mkv_write_srt_blocks(s, pb, pkt);
    } else if (codec->codec_id == AV_CODEC_ID_WEBVTT) {
        duration = mkv_write_vtt_blocks(s, pb, pkt);
    } else {
        ebml_master blockgroup = start_ebml_master(pb, MATROSKA_ID_BLOCKGROUP, mkv_blockgroup_size(pkt->size));
        /* For backward compatibility, prefer convergence_duration. */
        if (pkt->convergence_duration > 0) {
            duration = pkt->convergence_duration;
        }
        mkv_write_block(s, pb, MATROSKA_ID_BLOCK, pkt, 0);
        put_ebml_uint(pb, MATROSKA_ID_BLOCKDURATION, duration);
        end_ebml_master(pb, blockgroup);
    }

    if (codec->codec_type == AVMEDIA_TYPE_VIDEO && keyframe) {
        ret = mkv_add_cuepoint(mkv->cues, pkt->stream_index, ts, mkv->cluster_pos, relative_packet_pos);
        if (ret < 0) return ret;
    }

    mkv->duration = FFMAX(mkv->duration, ts + duration);
    return 0;
}

static int mkv_write_packet(AVFormatContext *s, AVPacket *pkt)
{
    MatroskaMuxContext *mkv = s->priv_data;
    int codec_type          = s->streams[pkt->stream_index]->codec->codec_type;
    int keyframe            = !!(pkt->flags & AV_PKT_FLAG_KEY);
    int cluster_size;
    int64_t cluster_time;
    AVIOContext *pb;
    int ret;

    if (mkv->tracks[pkt->stream_index].write_dts)
        cluster_time = pkt->dts - mkv->cluster_pts;
    else
        cluster_time = pkt->pts - mkv->cluster_pts;

    // start a new cluster every 5 MB or 5 sec, or 32k / 1 sec for streaming or
    // after 4k and on a keyframe
    if (s->pb->seekable) {
        pb = s->pb;
        cluster_size = avio_tell(pb) - mkv->cluster_pos;
    } else {
        pb = mkv->dyn_bc;
        cluster_size = avio_tell(pb);
    }

<<<<<<< HEAD
    if (mkv->cluster_pos != -1 &&
        (cluster_size > cluster_size_limit ||
         cluster_time > cluster_time_limit ||
=======
    if (mkv->cluster_pos &&
        (cluster_size > mkv->cluster_size_limit ||
         cluster_time > mkv->cluster_time_limit ||
>>>>>>> 98308bd4
         (codec_type == AVMEDIA_TYPE_VIDEO && keyframe &&
          cluster_size > 4 * 1024))) {
        av_log(s, AV_LOG_DEBUG, "Starting new cluster at offset %" PRIu64
               " bytes, pts %" PRIu64 "dts %" PRIu64 "\n",
               avio_tell(pb), pkt->pts, pkt->dts);
        end_ebml_master(pb, mkv->cluster);
        mkv->cluster_pos = -1;
        if (mkv->dyn_bc)
            mkv_flush_dynbuf(s);
    }

    // check if we have an audio packet cached
    if (mkv->cur_audio_pkt.size > 0) {
        ret = mkv_write_packet_internal(s, &mkv->cur_audio_pkt);
        av_free_packet(&mkv->cur_audio_pkt);
        if (ret < 0) {
            av_log(s, AV_LOG_ERROR, "Could not write cached audio packet ret:%d\n", ret);
            return ret;
        }
    }

    // buffer an audio packet to ensure the packet containing the video
    // keyframe's timecode is contained in the same cluster for WebM
    if (codec_type == AVMEDIA_TYPE_AUDIO) {
        mkv->cur_audio_pkt = *pkt;
        if (pkt->buf) {
            mkv->cur_audio_pkt.buf = av_buffer_ref(pkt->buf);
            ret = mkv->cur_audio_pkt.buf ? 0 : AVERROR(ENOMEM);
        } else
            ret = av_dup_packet(&mkv->cur_audio_pkt);
    } else
        ret = mkv_write_packet_internal(s, pkt);
    return ret;
}

static int mkv_write_trailer(AVFormatContext *s)
{
    MatroskaMuxContext *mkv = s->priv_data;
    AVIOContext *pb = s->pb;
    int64_t currentpos, cuespos;
    int ret;

    // check if we have an audio packet cached
    if (mkv->cur_audio_pkt.size > 0) {
        ret = mkv_write_packet_internal(s, &mkv->cur_audio_pkt);
        av_free_packet(&mkv->cur_audio_pkt);
        if (ret < 0) {
            av_log(s, AV_LOG_ERROR, "Could not write cached audio packet ret:%d\n", ret);
            return ret;
        }
    }

    if (mkv->dyn_bc) {
        end_ebml_master(mkv->dyn_bc, mkv->cluster);
        mkv_flush_dynbuf(s);
    } else if (mkv->cluster_pos != -1) {
        end_ebml_master(pb, mkv->cluster);
    }

    if (pb->seekable) {
        if (mkv->cues->num_entries) {
            if (mkv->reserve_cues_space) {
                int64_t cues_end;

                currentpos = avio_tell(pb);
                avio_seek(pb, mkv->cues_pos, SEEK_SET);

                cuespos = mkv_write_cues(pb, mkv->cues, mkv->tracks, s->nb_streams);
                cues_end = avio_tell(pb);
                if (cues_end > cuespos + mkv->reserve_cues_space) {
                    av_log(s, AV_LOG_ERROR, "Insufficient space reserved for cues: %d "
                           "(needed: %"PRId64").\n", mkv->reserve_cues_space,
                           cues_end - cuespos);
                    return AVERROR(EINVAL);
                }

                if (cues_end < cuespos + mkv->reserve_cues_space)
                    put_ebml_void(pb, mkv->reserve_cues_space - (cues_end - cuespos));

                avio_seek(pb, currentpos, SEEK_SET);
            } else {
                cuespos = mkv_write_cues(pb, mkv->cues, mkv->tracks, s->nb_streams);
            }

            ret = mkv_add_seekhead_entry(mkv->main_seekhead, MATROSKA_ID_CUES, cuespos);
            if (ret < 0) return ret;
        }

        mkv_write_seekhead(pb, mkv->main_seekhead);

        // update the duration
        av_log(s, AV_LOG_DEBUG, "end duration = %" PRIu64 "\n", mkv->duration);
        currentpos = avio_tell(pb);
        avio_seek(pb, mkv->duration_offset, SEEK_SET);
        put_ebml_float(pb, MATROSKA_ID_DURATION, mkv->duration);

        avio_seek(pb, currentpos, SEEK_SET);
    }

    end_ebml_master(pb, mkv->segment);
    av_free(mkv->tracks);
    av_freep(&mkv->cues->entries);
    av_freep(&mkv->cues);

    return 0;
}

static int mkv_query_codec(enum AVCodecID codec_id, int std_compliance)
{
    int i;
    for (i = 0; ff_mkv_codec_tags[i].id != AV_CODEC_ID_NONE; i++)
        if (ff_mkv_codec_tags[i].id == codec_id)
            return 1;

    if (std_compliance < FF_COMPLIANCE_NORMAL) {                // mkv theoretically supports any
        enum AVMediaType type = avcodec_get_type(codec_id);     // video/audio through VFW/ACM
        if (type == AVMEDIA_TYPE_VIDEO || type == AVMEDIA_TYPE_AUDIO)
            return 1;
    }

    return 0;
}

static const AVCodecTag additional_audio_tags[] = {
    { AV_CODEC_ID_ALAC,      0XFFFFFFFF },
    { AV_CODEC_ID_EAC3,      0XFFFFFFFF },
    { AV_CODEC_ID_MLP,       0xFFFFFFFF },
    { AV_CODEC_ID_OPUS,      0xFFFFFFFF },
    { AV_CODEC_ID_PCM_S16BE, 0xFFFFFFFF },
    { AV_CODEC_ID_PCM_S24BE, 0xFFFFFFFF },
    { AV_CODEC_ID_PCM_S32BE, 0xFFFFFFFF },
    { AV_CODEC_ID_QDM2,      0xFFFFFFFF },
    { AV_CODEC_ID_RA_144,    0xFFFFFFFF },
    { AV_CODEC_ID_RA_288,    0xFFFFFFFF },
    { AV_CODEC_ID_COOK,      0xFFFFFFFF },
    { AV_CODEC_ID_TRUEHD,    0xFFFFFFFF },
    { AV_CODEC_ID_NONE,      0xFFFFFFFF }
};

static const AVCodecTag additional_video_tags[] = {
    { AV_CODEC_ID_PRORES,    0xFFFFFFFF },
    { AV_CODEC_ID_RV10,      0xFFFFFFFF },
    { AV_CODEC_ID_RV20,      0xFFFFFFFF },
    { AV_CODEC_ID_RV30,      0xFFFFFFFF },
    { AV_CODEC_ID_RV40,      0xFFFFFFFF },
    { AV_CODEC_ID_VP9,       0xFFFFFFFF },
    { AV_CODEC_ID_NONE,      0xFFFFFFFF }
};

#define OFFSET(x) offsetof(MatroskaMuxContext, x)
#define FLAGS AV_OPT_FLAG_ENCODING_PARAM
static const AVOption options[] = {
    { "reserve_index_space", "Reserve a given amount of space (in bytes) at the beginning of the file for the index (cues).", OFFSET(reserve_cues_space), AV_OPT_TYPE_INT,   { .i64 = 0 },   0, INT_MAX,   FLAGS },
    { "cluster_size_limit",  "Store at most the provided amount of bytes in a cluster. ",                                     OFFSET(cluster_size_limit), AV_OPT_TYPE_INT  , { .i64 = -1 }, -1, INT_MAX,   FLAGS },
    { "cluster_time_limit",  "Store at most the provided number of milliseconds in a cluster.",                               OFFSET(cluster_time_limit), AV_OPT_TYPE_INT64, { .i64 = -1 }, -1, INT64_MAX, FLAGS },
    { NULL },
};

#if CONFIG_MATROSKA_MUXER
static const AVClass matroska_class = {
    .class_name = "matroska muxer",
    .item_name  = av_default_item_name,
    .option     = options,
    .version    = LIBAVUTIL_VERSION_INT,
};

AVOutputFormat ff_matroska_muxer = {
    .name              = "matroska",
    .long_name         = NULL_IF_CONFIG_SMALL("Matroska"),
    .mime_type         = "video/x-matroska",
    .extensions        = "mkv",
    .priv_data_size    = sizeof(MatroskaMuxContext),
    .audio_codec       = CONFIG_LIBVORBIS_ENCODER ?
                         AV_CODEC_ID_VORBIS : AV_CODEC_ID_AC3,
    .video_codec       = CONFIG_LIBX264_ENCODER ?
                         AV_CODEC_ID_H264 : AV_CODEC_ID_MPEG4,
    .write_header      = mkv_write_header,
    .write_packet      = mkv_write_packet,
    .write_trailer     = mkv_write_trailer,
    .flags             = AVFMT_GLOBALHEADER | AVFMT_VARIABLE_FPS |
                         AVFMT_TS_NONSTRICT,
    .codec_tag         = (const AVCodecTag* const []){
         ff_codec_bmp_tags, ff_codec_wav_tags,
         additional_audio_tags, additional_video_tags, 0
    },
#if FF_API_ASS_SSA
    .subtitle_codec    = AV_CODEC_ID_SSA,
#else
    .subtitle_codec    = AV_CODEC_ID_ASS,
#endif
    .query_codec       = mkv_query_codec,
    .priv_class        = &matroska_class,
};
#endif

#if CONFIG_WEBM_MUXER
static const AVClass webm_class = {
    .class_name = "webm muxer",
    .item_name  = av_default_item_name,
    .option     = options,
    .version    = LIBAVUTIL_VERSION_INT,
};

AVOutputFormat ff_webm_muxer = {
    .name              = "webm",
    .long_name         = NULL_IF_CONFIG_SMALL("WebM"),
    .mime_type         = "video/webm",
    .extensions        = "webm",
    .priv_data_size    = sizeof(MatroskaMuxContext),
    .audio_codec       = AV_CODEC_ID_VORBIS,
    .video_codec       = AV_CODEC_ID_VP8,
    .subtitle_codec    = AV_CODEC_ID_WEBVTT,
    .write_header      = mkv_write_header,
    .write_packet      = mkv_write_packet,
    .write_trailer     = mkv_write_trailer,
    .flags             = AVFMT_GLOBALHEADER | AVFMT_VARIABLE_FPS |
                         AVFMT_TS_NONSTRICT,
    .priv_class        = &webm_class,
};
#endif

#if CONFIG_MATROSKA_AUDIO_MUXER
static const AVClass mka_class = {
    .class_name = "matroska audio muxer",
    .item_name  = av_default_item_name,
    .option     = options,
    .version    = LIBAVUTIL_VERSION_INT,
};
AVOutputFormat ff_matroska_audio_muxer = {
    .name              = "matroska",
    .long_name         = NULL_IF_CONFIG_SMALL("Matroska Audio"),
    .mime_type         = "audio/x-matroska",
    .extensions        = "mka",
    .priv_data_size    = sizeof(MatroskaMuxContext),
    .audio_codec       = CONFIG_LIBVORBIS_ENCODER ?
                         AV_CODEC_ID_VORBIS : AV_CODEC_ID_AC3,
    .video_codec       = AV_CODEC_ID_NONE,
    .write_header      = mkv_write_header,
    .write_packet      = mkv_write_packet,
    .write_trailer     = mkv_write_trailer,
    .flags             = AVFMT_GLOBALHEADER | AVFMT_TS_NONSTRICT,
    .codec_tag         = (const AVCodecTag* const []){
        ff_codec_wav_tags, additional_audio_tags, 0
    },
    .priv_class        = &mka_class,
};
#endif<|MERGE_RESOLUTION|>--- conflicted
+++ resolved
@@ -106,12 +106,9 @@
     int reserve_cues_space;
     int cluster_size_limit;
     int64_t cues_pos;
-<<<<<<< HEAD
+    int64_t cluster_time_limit;
 
     uint32_t chapter_id_offset;
-=======
-    int64_t cluster_time_limit;
->>>>>>> 98308bd4
 } MatroskaMuxContext;
 
 
@@ -1525,15 +1522,9 @@
         cluster_size = avio_tell(pb);
     }
 
-<<<<<<< HEAD
     if (mkv->cluster_pos != -1 &&
-        (cluster_size > cluster_size_limit ||
-         cluster_time > cluster_time_limit ||
-=======
-    if (mkv->cluster_pos &&
         (cluster_size > mkv->cluster_size_limit ||
          cluster_time > mkv->cluster_time_limit ||
->>>>>>> 98308bd4
          (codec_type == AVMEDIA_TYPE_VIDEO && keyframe &&
           cluster_size > 4 * 1024))) {
         av_log(s, AV_LOG_DEBUG, "Starting new cluster at offset %" PRIu64
