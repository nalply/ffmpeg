--- conflicted
+++ resolved
@@ -210,18 +210,12 @@
         case FLV_CODECID_VP6A  :
             if(flv_codecid == FLV_CODECID_VP6A)
                 vcodec->codec_id = AV_CODEC_ID_VP6A;
-<<<<<<< HEAD
-            if(vcodec->extradata_size != 1) {
-                vcodec->extradata_size = 1;
-                vcodec->extradata = av_malloc(1 + FF_INPUT_BUFFER_PADDING_SIZE);
-=======
             if (read) {
                 if (vcodec->extradata_size != 1) {
                     vcodec->extradata_size = 1;
-                    vcodec->extradata = av_malloc(1);
+                    vcodec->extradata = av_malloc(1 + FF_INPUT_BUFFER_PADDING_SIZE);
                 }
                 vcodec->extradata[0] = avio_r8(s->pb);
->>>>>>> 1b0082ea
             }
             return 1; // 1 byte body size adjustment for flv_read_packet()
         case FLV_CODECID_H264:
@@ -802,13 +796,8 @@
             flv_set_audio_codec(s, st, &ctx, flags & FLV_AUDIO_CODECID_MASK);
             sample_rate = ctx.sample_rate;
         }
-<<<<<<< HEAD
     } else if(stream_type == FLV_STREAM_TYPE_VIDEO) {
-        size -= flv_set_video_codec(s, st, flags & FLV_VIDEO_CODECID_MASK);
-=======
-    }else{
         size -= flv_set_video_codec(s, st, flags & FLV_VIDEO_CODECID_MASK, 1);
->>>>>>> 1b0082ea
     }
 
     if (st->codec->codec_id == AV_CODEC_ID_AAC ||
