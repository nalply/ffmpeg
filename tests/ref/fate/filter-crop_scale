--- conflicted
+++ resolved
@@ -1,5 +1 @@
-<<<<<<< HEAD
-crop_scale          3aac5217ef443c41ad850959d9c5da6c
-=======
-crop_scale          fe197338c0cb626766cb04f7d46fcc44
->>>>>>> 2fb02ecf
+crop_scale          728fa480f1b959cddd3f83c92d8719c4